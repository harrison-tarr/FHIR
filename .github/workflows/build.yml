--- conflicted
+++ resolved
@@ -137,11 +137,7 @@
         export WORKSPACE=${GITHUB_WORKSPACE}
         build/pre-integration-test.sh
         env
-<<<<<<< HEAD
-        mvn -B test -DskipTests=false -f fhir-server-test -DskipWebSocketTest=true --no-transfer-progress -Dmaven.wagon.httpconnectionManager.ttlSeconds=240 -Dmaven.wagon.http.retryHandler.count=3
-=======
-        mvn -B test -DskipTests=false -f fhir-server-test --no-transfer-progress -Dmaven.wagon.httpconnectionManager.ttlSeconds=240
->>>>>>> 90041dce
+        mvn -B test -DskipTests=false -f fhir-server-test --no-transfer-progress -Dmaven.wagon.httpconnectionManager.ttlSeconds=240 -Dmaven.wagon.http.retryHandler.count=3
         build/post-integration-test.sh
     - name: Gather error logs
       if: failure()
@@ -243,11 +239,7 @@
       run: |
         export WORKSPACE=${GITHUB_WORKSPACE}
         build/pre-integration-test-docker.sh
-<<<<<<< HEAD
-        mvn -B test -DskipTests=false -f fhir-server-test -DskipWebSocketTest=true --no-transfer-progress -Dmaven.wagon.http.retryHandler.count=3
-=======
-        mvn -B test -DskipTests=false -f fhir-server-test --no-transfer-progress
->>>>>>> 90041dce
+        mvn -B test -DskipTests=false -f fhir-server-test --no-transfer-progress -Dmaven.wagon.http.retryHandler.count=3
         build/post-integration-test-docker.sh
     - name: Gather error logs
       if: failure()
@@ -304,11 +296,7 @@
       run: |
         export WORKSPACE=${GITHUB_WORKSPACE}
         build/db2-migration-test-docker.sh
-<<<<<<< HEAD
-        mvn -B test -DskipTests=false -f fhir-server-test -DskipWebSocketTest=true --no-transfer-progress -Dmaven.wagon.http.retryHandler.count=3
-=======
-        mvn -B test -DskipTests=false -f fhir-server-test --no-transfer-progress
->>>>>>> 90041dce
+        mvn -B test -DskipTests=false -f fhir-server-test --no-transfer-progress -Dmaven.wagon.http.retryHandler.count=3
         build/post-integration-test-docker.sh
     - name: Gather error logs
       if: failure()
