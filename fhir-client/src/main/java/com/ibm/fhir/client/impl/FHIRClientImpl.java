/*
 * (C) Copyright IBM Corp. 2016,2019
 *
 * SPDX-License-Identifier: Apache-2.0
 */

package com.ibm.fhir.client.impl;

import java.io.File;
import java.io.FileInputStream;
import java.io.FileNotFoundException;
import java.io.IOException;
import java.io.InputStream;
import java.net.URL;
import java.security.KeyStore;
import java.security.KeyStoreException;
import java.security.NoSuchAlgorithmException;
import java.security.cert.CertificateException;
import java.util.List;
import java.util.Map;
import java.util.Properties;

import javax.crypto.spec.SecretKeySpec;
import javax.json.JsonObject;
import javax.net.ssl.HostnameVerifier;
import javax.net.ssl.SSLSession;
import javax.ws.rs.RuntimeType;
import javax.ws.rs.client.Client;
import javax.ws.rs.client.ClientBuilder;
import javax.ws.rs.client.Entity;
import javax.ws.rs.client.Invocation;
import javax.ws.rs.client.Invocation.Builder;
import javax.ws.rs.client.WebTarget;
import javax.ws.rs.core.Form;
import javax.ws.rs.core.MultivaluedMap;
import javax.ws.rs.core.Response;

import org.apache.cxf.feature.LoggingFeature;

import com.ibm.fhir.client.FHIRClient;
import com.ibm.fhir.client.FHIRParameters;
import com.ibm.fhir.client.FHIRRequestHeader;
import com.ibm.fhir.client.FHIRResponse;
import com.ibm.fhir.config.FHIRConfiguration;
import com.ibm.fhir.core.FHIRMediaType;
import com.ibm.fhir.core.FHIRUtilities;
import com.ibm.fhir.core.HTTPReturnPreference;
import com.ibm.fhir.model.resource.Bundle;
import com.ibm.fhir.model.resource.Parameters;
import com.ibm.fhir.model.resource.Resource;
import com.ibm.fhir.model.type.code.BundleType;
import com.ibm.fhir.provider.FHIRJsonPatchProvider;
import com.ibm.fhir.provider.FHIRJsonProvider;
import com.ibm.fhir.provider.FHIRProvider;

/**
 * Provides an implementation of the FHIRClient interface, which can be used as a high-level API for invoking FHIR REST
 * APIs.
 */
public class FHIRClientImpl implements FHIRClient {

    private static final String KEYSTORE_TYPE_JKS = "JKS";

    private Client client = null;
    private Properties clientProperties = null;
    private String baseEndpointURL = null;
    private String defaultMimeType = FHIRMediaType.APPLICATION_FHIR_JSON;

    private boolean basicAuthEnabled = false;
    private String basicAuthUsername = null;
    private String basicAuthPassword = null;

    private boolean clientAuthEnabled = false;
    private String trustStoreLocation = null;
    private String trustStorePassword = null;
    private String keyStoreLocation = null;
    private String keyStorePassword = null;
    private String keyStoreKeyPassword = null;

    private boolean oAuth2Enabled = false;
    private String accessToken = null;

    private KeyStore trustStore = null;
    private KeyStore keyStore = null;

    private boolean loggingEnabled = false;
    
    private boolean hostnameVerificationEnabled = true;
    
    private int httpTimeout;
<<<<<<< HEAD
    private HTTPReturnPreference httpReturnPref = HTTPReturnPreference.MINIMAL;
=======
    
    // The tenantId to pass with the X-FHIR-TENANT-ID header
    private String tenantId;
>>>>>>> ef31e1de

    protected FHIRClientImpl() {
    }

    public FHIRClientImpl(Properties props) throws Exception {
        initProperties(props);
    }

    /*
     * (non-Javadoc)
     * @see com.ibm.fhir.client.FHIRClient#metadata()
     */
    @Override
    public FHIRResponse metadata(FHIRRequestHeader... headers) throws Exception {
        WebTarget endpoint = getWebTarget();
        Invocation.Builder builder = endpoint.path("metadata").request(getDefaultMimeType());
        builder = addRequestHeaders(builder, headers);
        Response response = builder.get();
        return new FHIRResponseImpl(response);
    }

    /*
     * (non-Javadoc)
     * @see com.ibm.fhir.client.FHIRClient#create(com.ibm.fhir.model.Resource)
     */
    @Override
    public FHIRResponse create(Resource resource, FHIRRequestHeader... headers) throws Exception {
        if (resource == null) {
            throw new IllegalArgumentException("The 'resource' argument is required but was null.");
        }
        String resourceType = resource.getClass().getSimpleName();
        return _create(resource, resourceType, null, headers);
    }

    /*
     * (non-Javadoc)
     * @see com.ibm.fhir.client.FHIRClient#create(javax.json.JsonObject, java.lang.String)
     */
    @Override
    public FHIRResponse create(JsonObject resource, FHIRRequestHeader... headers) throws Exception {
        if (resource == null) {
            throw new IllegalArgumentException("The 'resource' argument is required but was null.");
        }
        String resourceType = resource.getString("resourceType");
        if (resourceType == null || resourceType.isEmpty()) {
            throw new IllegalArgumentException("Unable to retrieve the resource type from the resource.");
        }
        return _create(resource, resourceType, null, headers);
    }


    /* (non-Javadoc)
     * @see com.ibm.fhir.client.FHIRClient#conditionalCreate(com.ibm.fhir.model.Resource, com.ibm.fhir.client.FHIRParameters, com.ibm.fhir.client.FHIRRequestHeader[])
     */
    @Override
    public FHIRResponse conditionalCreate(Resource resource, FHIRParameters parameters, FHIRRequestHeader... headers) throws Exception {
        if (resource == null) {
            throw new IllegalArgumentException("The 'resource' argument is required but was null.");
        }
        String resourceType = resource.getClass().getSimpleName();
        if (parameters == null || parameters.getParameterMap() == null || parameters.getParameterMap().isEmpty()) {
            throw new IllegalArgumentException("The 'parameters' argument must be non-null and must contain at least one search query parameter");
        }
        return _create(resource, resourceType, parameters, headers);
    }

    /* (non-Javadoc)
     * @see com.ibm.fhir.client.FHIRClient#conditionalCreate(javax.json.JsonObject, com.ibm.fhir.client.FHIRParameters, com.ibm.fhir.client.FHIRRequestHeader[])
     */
    @Override
    public FHIRResponse conditionalCreate(JsonObject resource, FHIRParameters parameters, FHIRRequestHeader... headers) throws Exception {
        if (resource == null) {
            throw new IllegalArgumentException("The 'resource' argument is required but was null.");
        }
        String resourceType = resource.getString("resourceType");
        if (resourceType == null || resourceType.isEmpty()) {
            throw new IllegalArgumentException("Unable to retrieve the resource type from the resource.");
        }
        if (parameters == null || parameters.getParameterMap() == null || parameters.getParameterMap().isEmpty()) {
            throw new IllegalArgumentException("The 'parameters' argument must be non-null and must contain at least one search query parameter");
        }
        return _create(resource, resourceType, parameters, headers);
    }

    /**
     * Common "create" implementations used by the "create()" and "conditionalCreate()" methods.
     */
    private <T> FHIRResponse _create(T resource, String resourceType, FHIRParameters parameters, FHIRRequestHeader... headers) throws Exception {
        WebTarget endpoint = getWebTarget();
        Entity<T> entity = Entity.entity(resource, getDefaultMimeType());
        Invocation.Builder builder = endpoint.path(resourceType).request(getDefaultMimeType());
        headers = addIfNoneExistHeader(headers, parameters);
        headers = addHttpPreferHeader(headers, getHttpReturnPref());
        builder = addRequestHeaders(builder, headers);
        Response response = builder.post(entity);
        return new FHIRResponseImpl(response);
    }

    /**
     * This function will add a "If-None-Exist" request header to the specified array of headers.
     * @param headers a possibly null array of FHIRRequestHeader objects
     * @param ifNoneExistQuery a string representing the search query to be used for a conditional create operation
     * @return a new array of FHIRRequestHeader objects containing the additional "If-None-Exist" request header
     */
    private FHIRRequestHeader[] addIfNoneExistHeader(FHIRRequestHeader[] headers, FHIRParameters ifNoneExistQuery) {
        if (ifNoneExistQuery == null) {
            return headers;
        }

        // Create a "If-None-Exist" request header whose value is the stringified version of "ifNoneExistQuery".
        FHIRRequestHeader ifNoneExistHeader = new FHIRRequestHeader("If-None-Exist", ifNoneExistQuery.queryString(false));

        // Create a new array that has room for the new "If-None-Exist" header.
        int headersSize = (headers != null ? headers.length : 0);
        FHIRRequestHeader[] result = new FHIRRequestHeader[headersSize + 1];
        if (headers != null) {
            for (int i = 0; i < headers.length; i++) {
                result[i] = headers[i];
            }
        }

        // Add the new header at the end.
        result[result.length - 1] = ifNoneExistHeader;

        return result;
    }
    
    /**
     * This function will add a "Prefer" request header to the specified array of headers.
     * @param headers a possibly null array of FHIRRequestHeader objects
     * @param  returnPref a value representing the HTTP return preference to be used for the request
     * @return a new array of FHIRRequestHeader objects containing the additional "Prefer" request header
     */
    private FHIRRequestHeader[] addHttpPreferHeader(FHIRRequestHeader[] headers, HTTPReturnPreference returnPref) {
        if (headers != null ) {
            for (FHIRRequestHeader fhirRequestHeader : headers) {
                if ("Prefer".equals(fhirRequestHeader.getName())) {
                    // User has provided an explicit Prefer header, so don't overwrite that
                    return headers;
                }
            }
        }
        
        FHIRRequestHeader preferHeader = new FHIRRequestHeader("Prefer", "return=" + returnPref.value());
        
        // Create a new array that has room for the new "Prefer" header.
        int headersSize = (headers != null ? headers.length : 0);
        FHIRRequestHeader[] result = new FHIRRequestHeader[headersSize + 1];
        if (headers != null) {
            for (int i = 0; i < headers.length; i++) {
                result[i] = headers[i];
            }
        }
        
        // Add the new header at the end.
        result[result.length - 1] = preferHeader;
        
        return result;
    }

    /*
     * (non-Javadoc)
     * @see com.ibm.fhir.client.FHIRClient#update(java.lang.Object, java.lang.Class, java.lang.String)
     */
    @Override
    public FHIRResponse update(Resource resource, FHIRRequestHeader... headers) throws Exception {
        if (resource == null) {
            throw new IllegalArgumentException("The 'resource' argument is required but was null.");
        }
        String resourceType = resource.getClass().getSimpleName();
        String resourceId = (resource.getId() != null ? resource.getId().getValue() : null);
        if (resourceId == null || resourceId.isEmpty()) {
            throw new IllegalArgumentException("Unable to retrieve the resource id from the resource.");
        }
        return _update(resource, resourceType, resourceId, null, headers);
    }

    /*
     * (non-Javadoc)
     * @see com.ibm.fhir.client.FHIRClient#update(javax.json.JsonObject, java.lang.String,
     * java.lang.String)
     */
    @Override
    public FHIRResponse update(JsonObject resource, FHIRRequestHeader... headers) throws Exception {
        if (resource == null) {
            throw new IllegalArgumentException("The 'resource' argument is required but was null.");
        }
        String resourceType = resource.getString("resourceType");
        if (resourceType == null || resourceType.isEmpty()) {
            throw new IllegalArgumentException("Unable to retrieve the resource type from the resource.");
        }
        String resourceId = resource.getString("id");
        if (resourceId == null || resourceId.isEmpty()) {
            throw new IllegalArgumentException("Unable to retrieve the resource id from the resource.");
        }
        return _update(resource, resourceType, resourceId, null, headers);
    }

    /* (non-Javadoc)
     * @see com.ibm.fhir.client.FHIRClient#conditionalUpdate(com.ibm.fhir.model.Resource, com.ibm.fhir.client.FHIRParameters, com.ibm.fhir.client.FHIRRequestHeader[])
     */
    @Override
    public FHIRResponse conditionalUpdate(Resource resource, FHIRParameters parameters, FHIRRequestHeader... headers) throws Exception {
        if (resource == null) {
            throw new IllegalArgumentException("The 'resource' argument is required but was null.");
        }
        String resourceType = resource.getClass().getSimpleName();
        if (parameters == null || parameters.getParameterMap() == null || parameters.getParameterMap().isEmpty()) {
            throw new IllegalArgumentException("The 'parameters' argument must be non-null and must contain at least one search query parameter");
        }
        return _update(resource, resourceType, null, parameters, headers);
    }

    /* (non-Javadoc)
     * @see com.ibm.fhir.client.FHIRClient#conditionalUpdate(javax.json.JsonObject, com.ibm.fhir.client.FHIRParameters, com.ibm.fhir.client.FHIRRequestHeader[])
     */
    @Override
    public FHIRResponse conditionalUpdate(JsonObject resource, FHIRParameters parameters, FHIRRequestHeader... headers) throws Exception {
        if (resource == null) {
            throw new IllegalArgumentException("The 'resource' argument is required but was null.");
        }
        String resourceType = resource.getString("resourceType");
        if (resourceType == null || resourceType.isEmpty()) {
            throw new IllegalArgumentException("Unable to retrieve the resource type from the resource.");
        }
        if (parameters == null || parameters.getParameterMap() == null || parameters.getParameterMap().isEmpty()) {
            throw new IllegalArgumentException("The 'parameters' argument must be non-null and must contain at least one search query parameter");
        }
        return _update(resource, resourceType, null, parameters, headers);
    }

    /**
     * Common "update" implementations used by the "update()" and "conditionalUpdate()" methods.
     */
    private <T> FHIRResponse _update(T resource, String resourceType, String resourceId, FHIRParameters parameters, FHIRRequestHeader... headers) throws Exception {
        WebTarget endpoint = getWebTarget();
        Entity<T> entity = Entity.entity(resource, getDefaultMimeType());
        endpoint = endpoint.path(resourceType);

        if (resourceId != null) {
            // For a normal update operation, add the resource id to the URL pattern of the request.
            endpoint = endpoint.path(resourceId);
        } else {
            // Otherwise, for a conditional update, add the search query parameter(s) to the request.
            endpoint = addParametersToWebTarget(endpoint, parameters);
        }

        Invocation.Builder builder = endpoint.request(getDefaultMimeType());
        builder = addRequestHeaders(builder, headers);
        Response response = builder.put(entity);
        return new FHIRResponseImpl(response);
    }

    /*
     * (non-Javadoc)
     * @see com.ibm.fhir.client.FHIRClient#delete(java.lang.String, java.lang.String,
     * com.ibm.fhir.client.FHIRRequestHeader[])
     */
    @Override
    public FHIRResponse delete(String resourceType, String resourceId, FHIRRequestHeader... headers) throws Exception {
        if (resourceType == null) {
            throw new IllegalArgumentException("The 'resourceType' argument is required but was null.");
        }
        if (resourceId == null) {
            throw new IllegalArgumentException("The 'resourceId' argument is required but was null.");
        }
        return _delete(resourceType, resourceId, null, headers);
    }

    /* (non-Javadoc)
     * @see com.ibm.fhir.client.FHIRClient#conditionalDelete(java.lang.String, com.ibm.fhir.client.FHIRParameters, com.ibm.fhir.client.FHIRRequestHeader[])
     */
    @Override
    public FHIRResponse conditionalDelete(String resourceType, FHIRParameters parameters, FHIRRequestHeader... headers) throws Exception {
        if (resourceType == null) {
            throw new IllegalArgumentException("The 'resourceType' argument is required but was null.");
        }
        if (parameters == null || parameters.getParameterMap() == null || parameters.getParameterMap().isEmpty()) {
            throw new IllegalArgumentException("The 'parameters' argument must be non-null and must contain at least one search query parameter");
        }
        return _delete(resourceType, null, parameters, headers);
    }
    private FHIRResponse _delete(String resourceType, String resourceId, FHIRParameters parameters, FHIRRequestHeader... headers) throws Exception {
        WebTarget endpoint = getWebTarget();
        endpoint = endpoint.path(resourceType);

        if (resourceId != null) {
            // For a normal delete operation, add the resource id to the URL pattern of the request.
            endpoint = endpoint.path(resourceId);
        } else {
            // Otherwise, for a conditional delete, add the search query parameter(s) to the request.
            endpoint = addParametersToWebTarget(endpoint, parameters);
        }

        Invocation.Builder builder = endpoint.request(getDefaultMimeType());
        builder = addRequestHeaders(builder, headers);
        Response response = builder.delete();
        return new FHIRResponseImpl(response);
    }

    /*
     * (non-Javadoc)
     * @see com.ibm.fhir.client.FHIRClient#read(java.lang.String, java.lang.String)
     */
    @Override
    public FHIRResponse read(String resourceType, String resourceId, FHIRRequestHeader... headers) throws Exception {
        if (resourceType == null) {
            throw new IllegalArgumentException("The 'resourceType' argument is required but was null.");
        }
        if (resourceId == null) {
            throw new IllegalArgumentException("The 'resourceId' argument is required but was null.");
        }
        WebTarget endpoint = getWebTarget();
        Invocation.Builder builder = endpoint.path(resourceType).path(resourceId).request(getDefaultMimeType());
        builder = addRequestHeaders(builder, headers);
        Response response = builder.get();
        return new FHIRResponseImpl(response);
    }

    /*
     * (non-Javadoc)
     * @see com.ibm.fhir.client.FHIRClient#vread(java.lang.String, java.lang.String, int)
     */
    @Override
    public FHIRResponse vread(String resourceType, String resourceId, String versionId, FHIRRequestHeader... headers) throws Exception {
        if (resourceType == null) {
            throw new IllegalArgumentException("The 'resourceType' argument is required but was null.");
        }
        if (resourceId == null) {
            throw new IllegalArgumentException("The 'resourceId' argument is required but was null.");
        }
        if (versionId == null) {
            throw new IllegalArgumentException("The 'versionId' argument is required but was null.");
        }
        WebTarget endpoint = getWebTarget();
        Invocation.Builder builder = endpoint.path(resourceType).path(resourceId).path("_history").path(versionId).request(getDefaultMimeType());
        builder = addRequestHeaders(builder, headers);
        Response response = builder.get();
        return new FHIRResponseImpl(response);
    }

    /*
     * (non-Javadoc)
     * @see com.ibm.fhir.client.FHIRClient#history(java.lang.String, java.lang.String,
     * com.ibm.fhir.client.FHIRParameters)
     */
    @Override
    public FHIRResponse history(String resourceType, String resourceId, FHIRParameters parameters, FHIRRequestHeader... headers) throws Exception {
        if (resourceType == null) {
            throw new IllegalArgumentException("The 'resourceType' argument is required but was null.");
        }
        if (resourceId == null) {
            throw new IllegalArgumentException("The 'resourceId' argument is required but was null.");
        }
        WebTarget endpoint = getWebTarget();
        endpoint = endpoint.path(resourceType).path(resourceId).path("_history");
        endpoint = addParametersToWebTarget(endpoint, parameters);
        Invocation.Builder builder = endpoint.request(getDefaultMimeType());
        builder = addRequestHeaders(builder, headers);
        Response response = builder.get();
        return new FHIRResponseImpl(response);
    }

    /*
     * (non-Javadoc)
     * @see com.ibm.fhir.client.FHIRClient#search(java.lang.String,
     * com.ibm.fhir.client.FHIRParameters)
     */
    @Override
    public FHIRResponse search(String resourceType, FHIRParameters parameters, FHIRRequestHeader... headers) throws Exception {
        if (resourceType == null) {
            throw new IllegalArgumentException("The 'resourceType' argument is required but was null.");
        }
        WebTarget endpoint = getWebTarget();
        endpoint = endpoint.path(resourceType);
        endpoint = addParametersToWebTarget(endpoint, parameters);
        Invocation.Builder builder = endpoint.request(getDefaultMimeType());
        builder = addRequestHeaders(builder, headers);
        Response response = builder.get();
        return new FHIRResponseImpl(response);
    }

    @Override
    public FHIRResponse _search(String resourceType, FHIRParameters parameters, FHIRRequestHeader... headers) throws Exception {
        if (resourceType == null) {
            throw new IllegalArgumentException("The 'resourceType' argument is required but was null.");
        }
        WebTarget endpoint = getWebTarget();
        endpoint = endpoint.path(resourceType).path("_search");
        Form form = buildForm(parameters);
        Entity<Form> entity = Entity.form(form);
        Invocation.Builder builder = endpoint.request(getDefaultMimeType());
        builder = addRequestHeaders(builder, headers);
        Response response = builder.post(entity);
        return new FHIRResponseImpl(response);
    }

    @Override
    public FHIRResponse searchAll(FHIRParameters parameters, FHIRRequestHeader... headers) throws Exception {
        WebTarget endpoint = getWebTarget();
        endpoint = endpoint.path("_search");
        endpoint = addParametersToWebTarget(endpoint, parameters);
        Invocation.Builder builder = endpoint.request(getDefaultMimeType());
        builder = addRequestHeaders(builder, headers);
        Response response = builder.get();
        return new FHIRResponseImpl(response);
    }

    /*
     * (non-Javadoc)
     * @see com.ibm.fhir.client.FHIRClient#validate(com.ibm.fhir.model.Resource)
     */
    @Override
    public FHIRResponse validate(Resource resource, FHIRRequestHeader... headers) throws Exception {
        if (resource == null) {
            throw new IllegalArgumentException("The 'resource' argument is required but was null.");
        }
        return _validate(resource, headers);
    }

    /*
     * (non-Javadoc)
     * @see com.ibm.fhir.client.FHIRClient#validate(javax.json.JsonObject)
     */
    @Override
    public FHIRResponse validate(JsonObject resource, FHIRRequestHeader... headers) throws Exception {
        if (resource == null) {
            throw new IllegalArgumentException("The 'resource' argument is required but was null.");
        }
        return _validate(resource, headers);
    }

    private <T> FHIRResponse _validate(T resource, FHIRRequestHeader...headers) throws Exception {
        WebTarget endpoint = getWebTarget();
        Entity<T> entity = Entity.entity(resource, getDefaultMimeType());
        Invocation.Builder builder = endpoint.path("Resource").path("$validate").request(getDefaultMimeType());
        builder = addRequestHeaders(builder, headers);
        Response response = builder.post(entity);
        return new FHIRResponseImpl(response);

    }

    /*
     * (non-Javadoc)
     * @see com.ibm.fhir.client.FHIRClient#batch(com.ibm.fhir.model.Bundle)
     */
    @Override
    public FHIRResponse batch(Bundle bundle, FHIRRequestHeader... headers) throws Exception {
        if (bundle == null) {
            throw new IllegalArgumentException("The 'bundle' argument is required but was null.");
        }
        return _bundle(bundle, BundleType.BATCH, headers);
    }

    /*
     * (non-Javadoc)
     * @see com.ibm.fhir.client.FHIRClient#transaction(com.ibm.fhir.model.Bundle)
     */
    @Override
    public FHIRResponse transaction(Bundle bundle, FHIRRequestHeader... headers) throws Exception {
        if (bundle == null) {
            throw new IllegalArgumentException("The 'bundle' argument is required but was null.");
        }
        return _bundle(bundle, BundleType.TRANSACTION, headers);
    }

    /*
     * (non-Javadoc)
     * @see com.ibm.fhir.client.FHIRClient#invoke(String, com.ibm.fhir.client.FHIRParameters)
     */
    @Override
    public FHIRResponse invoke(String operationName, FHIRParameters parameters, FHIRRequestHeader... headers) throws Exception {
        if (operationName == null) {
            throw new IllegalArgumentException("The 'operationName' argument is required but was null.");
        }
        WebTarget endpoint = getWebTarget();
        endpoint = endpoint.path(operationName);
        endpoint = addParametersToWebTarget(endpoint, parameters);
        Invocation.Builder builder = endpoint.request(getDefaultMimeType());
        builder = addRequestHeaders(builder, headers);
        Response response = builder.get();
        return new FHIRResponseImpl(response);
    }

    /*
     * (non-Javadoc)
     * @see com.ibm.fhir.client.FHIRClient#invoke(String, com.ibm.fhir.model.Resource)
     */
    @Override
    public FHIRResponse invoke(String operationName, Resource resource, FHIRRequestHeader... headers) throws Exception {
        if (operationName == null) {
            throw new IllegalArgumentException("The 'operationName' argument is required but was null.");
        }
        if (resource == null) {
            throw new IllegalArgumentException("The 'resource' argument is required but was null.");
        }
        WebTarget endpoint = getWebTarget();
        Entity<Parameters> entity = Entity.entity((Parameters) resource, getDefaultMimeType());
        Invocation.Builder builder = endpoint.path(operationName).request();
        builder = addRequestHeaders(builder, headers);
        Response response = builder.post(entity);
        return new FHIRResponseImpl(response);
    }

    /*
     * (non-Javadoc)
     * @see com.ibm.fhir.client.FHIRClient#invoke(String, String)
     */
    @Override
    public FHIRResponse invoke(String resourceType, String operationName, FHIRParameters parameters, FHIRRequestHeader... headers) throws Exception {
        if (resourceType == null) {
            throw new IllegalArgumentException("The 'resourceType' argument is required but was null.");
        }
        if (operationName == null) {
            throw new IllegalArgumentException("The 'operationName' argument is required but was null.");
        }
        WebTarget endpoint = getWebTarget();
        endpoint = endpoint.path(resourceType).path(operationName);
        endpoint = addParametersToWebTarget(endpoint, parameters);
        Invocation.Builder builder = endpoint.request(getDefaultMimeType());
        builder = addRequestHeaders(builder, headers);
        Response response = builder.get();
        return new FHIRResponseImpl(response);
    }

    /*
     * (non-Javadoc)
     * @see com.ibm.fhir.client.FHIRClient#invoke(String, String, com.ibm.fhir.model.Resource)
     */
    @Override
    public FHIRResponse invoke(String resourceType, String operationName, Resource resource, FHIRRequestHeader... headers) throws Exception {
        if (resourceType == null) {
            throw new IllegalArgumentException("The 'resourceType' argument is required but was null.");
        }
        if (operationName == null) {
            throw new IllegalArgumentException("The 'operationName' argument is required but was null.");
        }
        WebTarget endpoint = getWebTarget();
        Entity<Parameters> entity = Entity.entity((Parameters)resource, getDefaultMimeType());
        Invocation.Builder builder = endpoint.path(resourceType).path(operationName).request();
        builder = addRequestHeaders(builder, headers);
        Response response = builder.post(entity);
        return new FHIRResponseImpl(response);
    }

    /*
     * (non-Javadoc)
     * @see com.ibm.fhir.client.FHIRClient#invoke(String, String, String)
     */
    @Override
    public FHIRResponse invoke(String resourceType, String operationName, String resourceId, FHIRParameters parameters, FHIRRequestHeader... headers) throws Exception {
        if (resourceType == null) {
            throw new IllegalArgumentException("The 'resourceType' argument is required but was null.");
        }
        if (operationName == null) {
            throw new IllegalArgumentException("The 'operationName' argument is required but was null.");
        }
        if (resourceId == null) {
            throw new IllegalArgumentException("The 'resourceId' argument is required but was null.");
        }
        WebTarget endpoint = getWebTarget();
        endpoint = endpoint.path(resourceType).path(resourceId).path(operationName);
        endpoint = addParametersToWebTarget(endpoint, parameters);
        Invocation.Builder builder = endpoint.request(getDefaultMimeType());
        builder = addRequestHeaders(builder, headers);
        Response response = builder.get();
        return new FHIRResponseImpl(response);
    }

    /*
     * (non-Javadoc)
     * @see com.ibm.fhir.client.FHIRClient#invoke(String, String, String,
     * com.ibm.fhir.model.Resource)
     */
    @Override
    public FHIRResponse invoke(String resourceType, String operationName, String resourceId, Resource resource, FHIRRequestHeader... headers) throws Exception {
        if (resourceType == null) {
            throw new IllegalArgumentException("The 'resourceType' argument is required but was null.");
        }
        if (operationName == null) {
            throw new IllegalArgumentException("The 'operationName' argument is required but was null.");
        }
        if (resourceId == null) {
            throw new IllegalArgumentException("The 'resourceId' argument is required but was null.");
        }
        if (resource == null) {
            throw new IllegalArgumentException("The 'resource' argument is required but was null.");
        }
        WebTarget endpoint = getWebTarget();
        Entity<Parameters> entity = Entity.entity((Parameters)resource, getDefaultMimeType());
        Invocation.Builder builder = endpoint.path(resourceType).path(resourceId).path(operationName).request();
        builder = addRequestHeaders(builder, headers);
        Response response = builder.post(entity);
        return new FHIRResponseImpl(response);
    }

    /*
     * (non-Javadoc)
     * @see com.ibm.fhir.client.FHIRClient#invoke(String, String, String, String)
     */
    @Override
    public FHIRResponse invoke(String resourceType, String operationName, String resourceId, String versionId, FHIRParameters parameters, FHIRRequestHeader... headers) throws Exception {
        if (resourceType == null) {
            throw new IllegalArgumentException("The 'resourceType' argument is required but was null.");
        }
        if (operationName == null) {
            throw new IllegalArgumentException("The 'operationName' argument is required but was null.");
        }
        if (resourceId == null) {
            throw new IllegalArgumentException("The 'resourceId' argument is required but was null.");
        }
        if (versionId == null) {
            throw new IllegalArgumentException("The 'versionId' argument is required but was null.");
        }
        WebTarget endpoint = getWebTarget();
        endpoint = endpoint.path(resourceType).path(resourceId).path("_history").path(versionId).path(operationName);
        endpoint = addParametersToWebTarget(endpoint, parameters);
        Invocation.Builder builder = endpoint.request(getDefaultMimeType());
        builder = addRequestHeaders(builder, headers);
        Response response = builder.get();
        return new FHIRResponseImpl(response);
    }

    /*
     * (non-Javadoc)
     * @see com.ibm.fhir.client.FHIRClient#invoke(String, String, String, String,
     * com.ibm.fhir.model.Resource)
     */
    @Override
    public FHIRResponse invoke(String resourceType, String operationName, String resourceId, String versionId, Resource resource, FHIRRequestHeader... headers) throws Exception {
        if (resourceType == null) {
            throw new IllegalArgumentException("The 'resourceType' argument is required but was null.");
        }
        if (operationName == null) {
            throw new IllegalArgumentException("The 'operationName' argument is required but was null.");
        }
        if (resourceId == null) {
            throw new IllegalArgumentException("The 'resourceId' argument is required but was null.");
        }
        if (versionId == null) {
            throw new IllegalArgumentException("The 'versionId' argument is required but was null.");
        }
        if (resource == null) {
            throw new IllegalArgumentException("The 'resource' argument is required but was null.");
        }
        WebTarget endpoint = getWebTarget();
        Entity<Parameters> entity = Entity.entity((Parameters)resource, getDefaultMimeType());
        Invocation.Builder builder = endpoint.path(resourceType).path(resourceId).path("_history").path(versionId).path(operationName).request();
        builder = addRequestHeaders(builder, headers);
        Response response = builder.post(entity);
        return new FHIRResponseImpl(response);
    }

    private FHIRResponse _bundle(Bundle bundle, BundleType bundleType, FHIRRequestHeader... headers) throws Exception {
        Bundle bundleNew = bundle.toBuilder().type(bundleType).build();
        
        WebTarget endpoint = getWebTarget();
        Entity<Bundle> entity = Entity.entity(bundleNew, getDefaultMimeType());
        Invocation.Builder builder = endpoint.request(getDefaultMimeType());
        builder = addRequestHeaders(builder, headers);
        Response response = builder.post(entity);
        return new FHIRResponseImpl(response);
    }

    /**
     * This function adds each of the parameters contained in the FHIRParameters object to the specified WebTarget as a
     * query parameter.
     *
     * @param endpoint
     *            the WebTarget which will receive the query parameters
     * @param parameters
     *            the FHIRParameters object that contains the query parameters to be added
     */
    private WebTarget addParametersToWebTarget(WebTarget endpoint, FHIRParameters parameters) {
        if (parameters != null) {
            MultivaluedMap<String, String> parameterMap = parameters.getParameterMap();
            if (parameterMap != null && !parameterMap.isEmpty()) {

                // Each entry in the multivalued map represents a query parameter and its value(s).
                // So for each entry, we'll add a query parameter to the WebTarget
                for (Map.Entry<String, List<String>> mapEntry : parameterMap.entrySet()) {
                    for (String value : mapEntry.getValue()) {
                        endpoint = endpoint.queryParam(mapEntry.getKey(), value);
                    }
                }
            }
        }

        return endpoint;
    }

    private Form buildForm(FHIRParameters parameters) {
        Form form = new Form();
        if (parameters != null) {
            MultivaluedMap<String, String> parameterMap = parameters.getParameterMap();
            if (parameterMap != null && !parameterMap.isEmpty()) {
                for (Map.Entry<String, List<String>> mapEntry : parameterMap.entrySet()) {
                    for (String value : mapEntry.getValue()) {
                        form.param(mapEntry.getKey(), value);
                    }
                }
            }
        }
        return form;
    }

    /**
     * This function will add each of the specified request headers to the Invocation Builder object.
     *
     * @param builder
     *            the Invocation.Builder used to build up the request
     * @param headers
     *            the array of headers to be added to the request
     */
    private Builder addRequestHeaders(Builder builder, FHIRRequestHeader[] headers) {
        if (headers != null) {
            for (FHIRRequestHeader header : headers) {
                if (header.getName() != null && header.getValue() != null) {
                    builder = builder.header(header.getName(), header.getValue());
                }
            }
        }
        
        // Set the tenantId, if we have one
        if (tenantId != null) {
            builder = builder.header(FHIRConfiguration.DEFAULT_TENANT_ID_HEADER_NAME, tenantId);
        }

        return builder;
    }

    /**
     * Retrieves a jax-rs Client from the ClientBuilder object. The Client instance is created if necessary.
     */
    protected synchronized Client getClient() throws Exception {
        if (client == null) {
            ClientBuilder cb = ClientBuilder.newBuilder()
                    .register(new FHIRProvider())
                    .register(new FHIRJsonProvider())
                    .register(new FHIRJsonPatchProvider(RuntimeType.CLIENT));

            // Add support for basic auth if enabled.
            if (isBasicAuthEnabled()) {
                cb = cb.register(new FHIRBasicAuthenticator(getBasicAuthUsername(), getBasicAuthPassword()));
            }

            // Add support for OAuth 2.0 if enabled.
            if (isOAuth2Enabled()) {
                cb = cb.register(new FHIROAuth2Authenticator(getOAuth2AccessToken()));
            }

            // If using oAuth 2.0 or clientauth, then we need to attach our Keystore.
            if (isOAuth2Enabled() || isClientAuthEnabled()) {
                cb = cb.keyStore(getKeyStore(), getKeyStoreKeyPassword());
            }

            // If using oAuth 2.0 or clientauth or an https endpoint, then we need to attach our Truststore.
            KeyStore ks = getTrustStore();
            if (ks != null) {
                cb = cb.trustStore(ks);
            }

            // Add a hostname verifier if we're using an ssl transport.
            if (usingSSLTransport() && !isHostnameVerificationEnabled()) {
                cb = cb.hostnameVerifier(new HostnameVerifier() {
                    public boolean verify(String s, SSLSession sslSession) {
                        return true;
                    }
                });
            }
            
            // Set the http client's receive timeout setting
            cb.property("http.receive.timeout", getHttpTimeout()); // defaults to 60s
            
            // Tell Apache CXF to use the Async HTTP conduit for PATCH operation as the
            // default HTTP conduit does not support PATCH
            cb.property("use.async.http.conduit", true);

            // Add request/response logging if enabled.
            if (isLoggingEnabled()) {
                cb.register(LoggingFeature.class);
            }
            
            // Save off our cached Client instance.
            client = cb.build();
        }
        return client;
    }

    /*
     * (non-Javadoc)
     * @see com.ibm.fhir.client.FHIRClient#getWebTarget()
     */
    @Override
    public WebTarget getWebTarget() throws Exception {
        return getClient().target(getBaseEndpointURL());
    }

    /*
     * (non-Javadoc)
     * @see com.ibm.fhir.client.FHIRClient#getWebTarget()
     */
    @Override
    public WebTarget getWebTarget(String baseURL) throws Exception {
        ClientBuilder cb =
                ClientBuilder.newBuilder().register(new FHIRProvider()).register(new FHIRJsonProvider()).keyStore(getKeyStore(), getKeyStoreKeyPassword());

        KeyStore ts = getTrustStore();

        if (ts != null) {
            cb = cb.trustStore(ts);
        }
        Client client = cb.build();
        return client.target(baseURL);
    }

    /*
     * (non-Javadoc)
     * @see com.ibm.fhir.client.FHIRClient#getWebTargetUsingBasicAuth()
     */
    @Override
    public WebTarget getWebTargetUsingBasicAuth(String baseURL, String username, String pwd) throws Exception {
        Client client =
                ClientBuilder.newBuilder().register(new FHIRProvider()).register(new FHIRJsonProvider()).register(new FHIRBasicAuthenticator(username, pwd)).keyStore(getKeyStore(), getKeyStoreKeyPassword()).trustStore(getTrustStore()).build();
        return client.target(baseURL);
    }

    /**
     * Process all the required properties found in the Properties object.
     *
     * @param props
     */
    private void initProperties(Properties props) throws Exception {
        try {
            setClientProperties(props);

            // Get the base endpoint URL and make sure it ends with a /.
            String s = getRequiredProperty(PROPNAME_BASE_URL);
            if (!s.endsWith("/")) {
                s += "/";
            }
            setBaseEndpointURL(s);

            // Process the default mimetype property.
            s = getProperty(PROPNAME_DEFAULT_MIMETYPE, null);
            if (s != null && !s.isEmpty()) {
                setDefaultMimeType(s);
            }

            // Process the basic auth properties (temporary until client auth is fully working).
            setBasicAuthEnabled(Boolean.parseBoolean(getProperty(PROPNAME_BASIC_AUTH_ENABLED, "false")));
            if (isBasicAuthEnabled()) {
                setBasicAuthUsername(getRequiredProperty(PROPNAME_CLIENT_USERNAME));
                setBasicAuthPassword(FHIRUtilities.decode(getRequiredProperty(PROPNAME_CLIENT_PASSWORD)));
            }

            // Process the OAuth 2.0 properties
            setOAuth2Enabled(Boolean.parseBoolean(getProperty(PROPNAME_OAUTH2_ENABLED, "false")));
            if (isOAuth2Enabled()) {
                setOAuth2AccessToken(FHIRUtilities.decode(getRequiredProperty(PROPNAME_OAUTH2_TOKEN)));
            }

            // If necessary, load the truststore-related properties.
            setClientAuthEnabled(Boolean.parseBoolean(getProperty(PROPNAME_CLIENT_AUTH_ENABLED, "false")));
            if (isOAuth2Enabled() || isClientAuthEnabled() || usingSSLTransport()) {
                String trustStoreLoc = getProperty(PROPNAME_TRUSTSTORE_LOCATION, null);
                String trustStoreEncodedPwd = getProperty(PROPNAME_TRUSTSTORE_PASSWORD, null);
                if (trustStoreLoc != null && trustStoreEncodedPwd != null) {
                    setTrustStoreLocation(trustStoreLoc);
                    setTrustStorePassword(FHIRUtilities.decode(trustStoreEncodedPwd));
                    setTrustStore(loadKeyStoreFile(getTrustStoreLocation(), getTrustStorePassword(), KEYSTORE_TYPE_JKS));
                }
            }

            // If necessary, load the keystore-related properties.
            if (isOAuth2Enabled() || isClientAuthEnabled()) {
                setKeyStoreLocation(getRequiredProperty(PROPNAME_KEYSTORE_LOCATION));
                setKeyStorePassword(FHIRUtilities.decode(getRequiredProperty(PROPNAME_KEYSTORE_PASSWORD)));
                setKeyStoreKeyPassword(FHIRUtilities.decode(getRequiredProperty(PROPNAME_KEYSTORE_KEY_PASSWORD)));
                setKeyStore(loadKeyStoreFile(getKeyStoreLocation(), getKeyStorePassword(), KEYSTORE_TYPE_JKS));
            }

            setLoggingEnabled(Boolean.parseBoolean(getProperty(PROPNAME_LOGGING_ENABLED, "false")));
            
            setHostnameVerificationEnabled(Boolean.parseBoolean(getProperty(PROPNAME_HOSTNAME_VERIFICATION_ENABLED, "true")));
            
            setHttpTimeout(Integer.parseUnsignedInt(getProperty(PROPNAME_HTTP_TIMEOUT, "60000")));
            
<<<<<<< HEAD
            setHttpReturnPref(HTTPReturnPreference.from(getProperty(PROPNAME_HTTP_RETURN_PREF, HTTPReturnPreference.MINIMAL.value())));
=======
            setTenantId(getProperty(PROPNAME_TENANT_ID, null));
>>>>>>> ef31e1de
        } catch (Throwable t) {
            throw new Exception("Unexpected error while processing client properties.", t);
        }
    }

    private boolean usingSSLTransport() {
        return getBaseEndpointURL().startsWith("https:");
    }

    /**
     * Loads the client trust store file for use with https endpoints.
     */
    private KeyStore loadKeyStoreFile(String ksFilename, String ksPassword, String ksType) {
        InputStream is = null;
        try {
            KeyStore ks = KeyStore.getInstance(ksType);

            // First, search the classpath for the truststore file.
            URL tsURL = Thread.currentThread().getContextClassLoader().getResource(ksFilename);
            if (tsURL != null) {
                is = tsURL.openStream();
            }

            // If the classpath search failed, try to open the file directly.
            if (is == null) {
                File tsFile = new File(ksFilename);
                if (tsFile.exists()) {
                    is = new FileInputStream(tsFile);
                }
            }

            // If we couldn't open the file, throw an exception now.
            if (is == null) {
                throw new FileNotFoundException("KeyStore file '" + ksFilename + "' was not found.");
            }

            // Load up the truststore file.
            ks.load(is, ksPassword.toCharArray());

            return ks;
        } catch (KeyStoreException | NoSuchAlgorithmException | CertificateException | IOException e) {
            throw new IllegalStateException("Error loading keystore file '" + ksFilename + "' : " + e);
        } finally {
            if (is != null) {
                try {
                    is.close();
                } catch (Throwable t) {
                    // absorb any exceptions while closing the stream.
                }
            }
        }
    }
    
    /**
     * Setter for the tenantId
     */
    private void setTenantId(String tenantId) {
        this.tenantId = tenantId;
    }


    /**
     * Retrieves the specified property from the client properties object.
     */
    private String getProperty(String propertyName, String defaultValue) {
        return clientProperties.getProperty(propertyName, defaultValue);
    }

    private String getRequiredProperty(String propertyName) throws Exception {
        String s = getProperty(propertyName, null);
        if (s == null) {
            throw new IllegalStateException("Required property '" + propertyName + "' not found in client properties object.");
        }

        return s;
    }

    private void setClientProperties(Properties clientProperties) {
        this.clientProperties = clientProperties;
    }

    private String getBaseEndpointURL() {
        return baseEndpointURL;
    }

    private void setBaseEndpointURL(String baseEndpointURL) {
        this.baseEndpointURL = baseEndpointURL;
    }

    /*
     * (non-Javadoc)
     * @see com.ibm.fhir.client.FHIRClient#setDefaultMimeType(java.lang.String)
     */
    @Override
    public void setDefaultMimeType(String mimeType) throws Exception {
        this.defaultMimeType = mimeType;
    }

    /*
     * (non-Javadoc)
     * @see com.ibm.fhir.client.FHIRClient#getDefaultMimeType()
     */
    @Override
    public String getDefaultMimeType() throws Exception {
        return defaultMimeType;
    }

    /*
     * (non-Javadoc)
     * @see com.ibm.fhir.client.FHIRClient#setOAuth2AccessToken(java.lang.String)
     */
    @Override
    public void setOAuth2AccessToken(String accessToken) throws Exception {
        this.accessToken = accessToken;
    }

    /*
     * (non-Javadoc)
     * @see com.ibm.fhir.client.FHIRClient#getOAuth2AccessToken()
     */
    @Override
    public String getOAuth2AccessToken() throws Exception {
        return accessToken;
    }

    private String getTrustStoreLocation() {
        return trustStoreLocation;
    }

    private void setTrustStoreLocation(String trustStoreLocation) {
        this.trustStoreLocation = trustStoreLocation;
    }

    private String getTrustStorePassword() {
        return trustStorePassword;
    }

    private void setTrustStorePassword(String trustStorePassword) {
        this.trustStorePassword = trustStorePassword;
    }

    private KeyStore getTrustStore() {
        return trustStore;
    }

    private void setTrustStore(KeyStore trustStore) {
        this.trustStore = trustStore;
    }
   
    private boolean isOAuth2Enabled() {
        return oAuth2Enabled;
    }

    private void setOAuth2Enabled(boolean oAuth2Enabled) {
        this.oAuth2Enabled = oAuth2Enabled;
    }

    private boolean isBasicAuthEnabled() {
        return basicAuthEnabled;
    }

    private void setBasicAuthEnabled(boolean basicAuthEnabled) {
        this.basicAuthEnabled = basicAuthEnabled;
    }

    private String getBasicAuthUsername() {
        return basicAuthUsername;
    }

    private void setBasicAuthUsername(String basicAuthUsername) {
        this.basicAuthUsername = basicAuthUsername;
    }

    private String getBasicAuthPassword() {
        return basicAuthPassword;
    }

    private void setBasicAuthPassword(String basicAuthPassword) {
        this.basicAuthPassword = basicAuthPassword;
    }

    private boolean isClientAuthEnabled() {
        return clientAuthEnabled;
    }

    private void setClientAuthEnabled(boolean clientAuthEnabled) {
        this.clientAuthEnabled = clientAuthEnabled;
    }

    private KeyStore getKeyStore() {
        return keyStore;
    }

    private void setKeyStore(KeyStore keyStore) {
        this.keyStore = keyStore;
    }

    public String getKeyStoreLocation() {
        return keyStoreLocation;
    }

    public void setKeyStoreLocation(String keyStoreLocation) {
        this.keyStoreLocation = keyStoreLocation;
    }

    public String getKeyStorePassword() {
        return keyStorePassword;
    }

    public void setKeyStorePassword(String keyStorePassword) {
        this.keyStorePassword = keyStorePassword;
    }

    public String getKeyStoreKeyPassword() {
        return keyStoreKeyPassword;
    }

    public void setKeyStoreKeyPassword(String keyStoreKeyPassword) {
        this.keyStoreKeyPassword = keyStoreKeyPassword;
    }

    public boolean isLoggingEnabled() {
        return loggingEnabled;
    }

    public void setLoggingEnabled(boolean loggingEnabled) {
        this.loggingEnabled = loggingEnabled;
    }

    public boolean isHostnameVerificationEnabled() {
        return hostnameVerificationEnabled;
    }

    public void setHostnameVerificationEnabled(boolean hostnameVerficationEnabled) {
        this.hostnameVerificationEnabled = hostnameVerficationEnabled;
    }

    public int getHttpTimeout() {
        return httpTimeout;
    }

    public void setHttpTimeout(int httpTimeout) {
        this.httpTimeout = httpTimeout;
    }

    public HTTPReturnPreference getHttpReturnPref() {
        return httpReturnPref;
    }

    public void setHttpReturnPref(HTTPReturnPreference returnPref) {
        this.httpReturnPref = returnPref;
    }
}<|MERGE_RESOLUTION|>--- conflicted
+++ resolved
@@ -88,13 +88,9 @@
     private boolean hostnameVerificationEnabled = true;
     
     private int httpTimeout;
-<<<<<<< HEAD
-    private HTTPReturnPreference httpReturnPref = HTTPReturnPreference.MINIMAL;
-=======
     
     // The tenantId to pass with the X-FHIR-TENANT-ID header
     private String tenantId;
->>>>>>> ef31e1de
 
     protected FHIRClientImpl() {
     }
@@ -983,11 +979,7 @@
             
             setHttpTimeout(Integer.parseUnsignedInt(getProperty(PROPNAME_HTTP_TIMEOUT, "60000")));
             
-<<<<<<< HEAD
-            setHttpReturnPref(HTTPReturnPreference.from(getProperty(PROPNAME_HTTP_RETURN_PREF, HTTPReturnPreference.MINIMAL.value())));
-=======
             setTenantId(getProperty(PROPNAME_TENANT_ID, null));
->>>>>>> ef31e1de
         } catch (Throwable t) {
             throw new Exception("Unexpected error while processing client properties.", t);
         }
