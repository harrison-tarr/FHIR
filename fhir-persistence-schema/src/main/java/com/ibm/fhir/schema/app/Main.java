/*
 * (C) Copyright IBM Corp. 2019, 2020
 *
 * SPDX-License-Identifier: Apache-2.0
 */

package com.ibm.fhir.schema.app;

import static com.ibm.fhir.schema.app.util.CommonUtil.configureLogger;
import static com.ibm.fhir.schema.app.util.CommonUtil.getDbAdapter;
import static com.ibm.fhir.schema.app.util.CommonUtil.getPropertyAdapter;
import static com.ibm.fhir.schema.app.util.CommonUtil.getRandomKey;
import static com.ibm.fhir.schema.app.util.CommonUtil.loadDriver;
import static com.ibm.fhir.schema.app.util.CommonUtil.logClasspath;
import static com.ibm.fhir.schema.app.util.CommonUtil.printUsage;

import java.io.FileInputStream;
import java.io.IOException;
import java.io.InputStream;
import java.sql.Connection;
import java.sql.DriverManager;
import java.sql.PreparedStatement;
import java.sql.ResultSet;
import java.sql.SQLException;
import java.util.Arrays;
import java.util.Collection;
import java.util.HashSet;
import java.util.List;
import java.util.Properties;
import java.util.Set;
import java.util.concurrent.ExecutorService;
import java.util.concurrent.Executors;
import java.util.logging.Level;
import java.util.logging.Logger;
import java.util.stream.Collectors;

import com.ibm.fhir.database.utils.api.DataAccessException;
import com.ibm.fhir.database.utils.api.DatabaseNotReadyException;
import com.ibm.fhir.database.utils.api.IDatabaseAdapter;
import com.ibm.fhir.database.utils.api.IDatabaseTranslator;
import com.ibm.fhir.database.utils.api.ITransaction;
import com.ibm.fhir.database.utils.api.ITransactionProvider;
import com.ibm.fhir.database.utils.api.TenantStatus;
import com.ibm.fhir.database.utils.common.DataDefinitionUtil;
import com.ibm.fhir.database.utils.common.JdbcConnectionProvider;
import com.ibm.fhir.database.utils.common.JdbcPropertyAdapter;
import com.ibm.fhir.database.utils.common.JdbcTarget;
import com.ibm.fhir.database.utils.db2.Db2Adapter;
import com.ibm.fhir.database.utils.db2.Db2GetTenantVariable;
import com.ibm.fhir.database.utils.db2.Db2SetTenantVariable;
import com.ibm.fhir.database.utils.db2.Db2Translator;
import com.ibm.fhir.database.utils.derby.DerbyTranslator;
import com.ibm.fhir.database.utils.model.DatabaseObjectType;
import com.ibm.fhir.database.utils.model.DbType;
import com.ibm.fhir.database.utils.model.PhysicalDataModel;
import com.ibm.fhir.database.utils.model.Table;
import com.ibm.fhir.database.utils.model.Tenant;
import com.ibm.fhir.database.utils.pool.PoolConnectionProvider;
import com.ibm.fhir.database.utils.postgresql.PostgreSqlTranslator;
import com.ibm.fhir.database.utils.tenant.AddTenantKeyDAO;
import com.ibm.fhir.database.utils.tenant.GetTenantDAO;
import com.ibm.fhir.database.utils.transaction.SimpleTransactionProvider;
import com.ibm.fhir.database.utils.transaction.TransactionFactory;
import com.ibm.fhir.database.utils.version.CreateVersionHistory;
import com.ibm.fhir.database.utils.version.VersionHistoryService;
import com.ibm.fhir.schema.app.util.TenantKeyFileUtil;
import com.ibm.fhir.schema.control.DisableForeignKey;
import com.ibm.fhir.schema.control.EnableForeignKey;
import com.ibm.fhir.schema.control.FhirSchemaConstants;
import com.ibm.fhir.schema.control.FhirSchemaGenerator;
import com.ibm.fhir.schema.control.GetResourceTypeList;
import com.ibm.fhir.schema.control.GetTenantInfo;
import com.ibm.fhir.schema.control.GetTenantList;
import com.ibm.fhir.schema.control.JavaBatchSchemaGenerator;
import com.ibm.fhir.schema.control.OAuthSchemaGenerator;
import com.ibm.fhir.schema.control.PopulateParameterNames;
import com.ibm.fhir.schema.control.PopulateResourceTypes;
import com.ibm.fhir.schema.control.TenantInfo;
import com.ibm.fhir.schema.model.ResourceType;
import com.ibm.fhir.task.api.ITaskCollector;
import com.ibm.fhir.task.api.ITaskGroup;
import com.ibm.fhir.task.core.service.TaskService;

/**
 * Utility app to connect to a database and create/update the IBM FHIR Server schema.
 * The DDL processing is idempotent, with only the necessary changes applied.
 * <br>
 * This utility also includes an option to exercise the tenant partitioning code.
 */
public class Main {
    private static final Logger logger = Logger.getLogger(Main.class.getName());
    private static final int EXIT_OK = 0; // validation was successful
    private static final int EXIT_BAD_ARGS = 1; // invalid CLI arguments
    private static final int EXIT_RUNTIME_ERROR = 2; // programming error
    private static final int EXIT_VALIDATION_FAILED = 3; // validation test failed
    private static final int EXIT_NOT_READY = 4; // DATABASE NOT READY
    private static final double NANOS = 1e9;

    // Indicates if the feature is enabled for the DbType
    public List<DbType> MULTITENANT_FEATURE_ENABLED = Arrays.asList(DbType.DB2);
    public List<DbType> STORED_PROCEDURE_ENABLED = Arrays.asList(DbType.DB2, DbType.POSTGRESQL);
    public List<DbType> PRIVILEGES_FEATURE_ENABLED = Arrays.asList(DbType.DB2, DbType.POSTGRESQL);

    // Properties accumulated as we parse args and read configuration files
    private final Properties properties = new Properties();

    // Default Values for schema names
    public static final String ADMIN_SCHEMANAME = "FHIR_ADMIN";
    public static final String OAUTH_SCHEMANAME = "FHIR_OAUTH";
    public static final String BATCH_SCHEMANAME = "FHIR_JBATCH";
    public static final String DATA_SCHEMANAME = "FHIRDATA";

    // The schema used for administration of tenants
    private String adminSchemaName = ADMIN_SCHEMANAME;

    // The schema used for administration of OAuth 2.0 clients
    private String oauthSchemaName = OAUTH_SCHEMANAME;

    // The schema used for Java Batch
    private String javaBatchSchemaName = BATCH_SCHEMANAME;

    // The schema we will use for all the FHIR data tables
    private String schemaName = DATA_SCHEMANAME;

    // Arguments requesting we drop the objects from the schema
    private boolean dropAdmin = false;
    private boolean confirmDrop = false;
    private boolean updateProc = false;
    private boolean checkCompatibility = false;

    // Action flags related to FHIR Schema
    private boolean createFhirSchema = false;
    private boolean updateFhirSchema = false;
    private boolean dropFhirSchema = false;
    private boolean grantFhirSchema = false;

    // Action flags related to OAuth Schema
    private boolean createOauthSchema = false;
    private boolean updateOauthSchema = false;
    private boolean dropOauthSchema = false;
    private boolean grantOauthSchema = false;

    // Action flags related to Java Batch Schema
    private boolean createJavaBatchSchema = false;
    private boolean updateJavaBatchSchema = false;
    private boolean dropJavaBatchSchema = false;
    private boolean grantJavaBatchSchema = false;

    // By default, the dryRun option is OFF, and FALSE
    // When overridden, it simulates the actions.
    @SuppressWarnings("unused")
    private boolean dryRun = false;

    // The database user we will grant tenant data access privileges to
    private String grantTo;

    // The database type being populated (default: Db2)
    private DbType dbType = DbType.DB2;
    private IDatabaseTranslator translator = new Db2Translator();

    // Tenant management
    private boolean allocateTenant;
    private boolean dropTenant;
    private boolean freezeTenant;
    private String tenantName;
    private boolean testTenant;
    private String tenantKey;
    private boolean listTenants;
    private boolean dropDetached;
    private boolean deleteTenantMeta;

    // Tenant Key Output or Input File
    private String tenantKeyFileName;
    private TenantKeyFileUtil tenantKeyFileUtil = new TenantKeyFileUtil();

    // The tenant name for when we want to add a new tenant key
    private String addKeyForTenant;

    // What status to leave with
    private int exitStatus = EXIT_OK;

    // The connection pool and transaction provider to support concurrent operations
    private int maxConnectionPoolSize = FhirSchemaConstants.DEFAULT_POOL_SIZE;
    private PoolConnectionProvider connectionPool;
    private ITransactionProvider transactionProvider;

    //-----------------------------------------------------------------------------------------------------------------
    // The following method is related to the common methods and functions
    /**
     * @return a created connection to the selected database
     */
    protected Connection createConnection() {
        Properties connectionProperties = new Properties();
        JdbcPropertyAdapter adapter = getPropertyAdapter(dbType, properties);
        adapter.getExtraProperties(connectionProperties);

        String url = translator.getUrl(properties);
        logger.info("Opening connection to: " + url);
        Connection connection;
        try {
            connection = DriverManager.getConnection(url, connectionProperties);
            connection.setAutoCommit(false);
        } catch (SQLException x) {
            throw translator.translate(x);
        }
        return connection;
    }

    /**
     * Create a simple connection pool associated with our data source so that we
     * can perform the DDL deployment in parallel
     */
    protected void configureConnectionPool() {
        JdbcPropertyAdapter adapter = getPropertyAdapter(dbType, properties);
        JdbcConnectionProvider cp = new JdbcConnectionProvider(this.translator, adapter);
        this.connectionPool = new PoolConnectionProvider(cp, this.maxConnectionPoolSize);
        this.transactionProvider = new SimpleTransactionProvider(this.connectionPool);
    }

    /**
     * builds the common model based on the flags passed in
     * @param pdm
     * @param fhirSchema - true indicates if the fhir model is added to the Physical Data Model
     * @param oauthSchema - true indicates if the oauth model is added to the Physical Data Model
     * @param javaBatchSchema - true indicates if the model is added to the Physical Data Model
     */
    protected void buildCommonModel(PhysicalDataModel pdm, boolean fhirSchema, boolean oauthSchema, boolean javaBatchSchema) {
        if (fhirSchema) {
            FhirSchemaGenerator gen = new FhirSchemaGenerator(adminSchemaName, schemaName, isMultitenant());
            gen.buildSchema(pdm);
            switch (dbType) {
            case DB2:
                gen.buildDatabaseSpecificArtifactsDb2(pdm);
                break;
            case DERBY:
                logger.info("No database specific artifacts");
                break;
            case POSTGRESQL:
                gen.buildDatabaseSpecificArtifactsPostgres(pdm);
                break;
            default:
                throw new IllegalStateException("Unsupported db type: " + dbType);
            }
        }

        // Build/update the Liberty OAuth-related tables
        if (oauthSchema) {
            OAuthSchemaGenerator oauthSchemaGenerator = new OAuthSchemaGenerator(oauthSchemaName);
            oauthSchemaGenerator.buildOAuthSchema(pdm);
        }

        // Build/update the Liberty JBatch related tables
        if (javaBatchSchema) {
            JavaBatchSchemaGenerator javaBatchSchemaGenerator = new JavaBatchSchemaGenerator(javaBatchSchemaName);
            javaBatchSchemaGenerator.buildJavaBatchSchema(pdm);
        }
    }

    /**
     * Start the schema object creation tasks and wait for everything to complete
     *
     * @param pdm
     * @param adapter
     * @param collector
     * @param vhs
     */
    protected void applyModel(PhysicalDataModel pdm, IDatabaseAdapter adapter, ITaskCollector collector,
            VersionHistoryService vhs) {
        logger.info("Collecting model update tasks");
        pdm.collect(collector, adapter, this.transactionProvider, vhs);

        // FHIR in the hole!
        logger.info("Starting model updates");
        collector.startAndWait();

        Collection<ITaskGroup> failedTaskGroups = collector.getFailedTaskGroups();
        if (failedTaskGroups.size() > 0) {
            this.exitStatus = EXIT_RUNTIME_ERROR;

            final String failedStr =
                    failedTaskGroups.stream().map((tg) -> tg.getTaskId()).collect(Collectors.joining(","));
            logger.severe("List of failed task groups: " + failedStr);
        }
    }

    /**
     * specific feature to check if it is compatible.
     * @return
     */
    protected boolean checkCompatibility() {
        IDatabaseAdapter adapter = getDbAdapter(dbType, connectionPool);
        try (ITransaction tx = TransactionFactory.openTransaction(connectionPool)) {
            return adapter.checkCompatibility(this.adminSchemaName);
        }
    }

    /**
     * Create the schemas
     */
    protected void createSchemas() {
        try {
            try (Connection c = createConnection()) {
                try {
                    JdbcTarget target = new JdbcTarget(c);
                    IDatabaseAdapter adapter = getDbAdapter(dbType, target);

                    // We always create the 'admin' schema to track to the changes to any of the other schemas.
                    adapter.createSchema(adminSchemaName);

                    // FHIR Data Schema
                    if (createFhirSchema) {
                        adapter.createSchema(schemaName);
                        c.commit();
                    }

                    // OAuth Schema
                    if (createOauthSchema) {
                        adapter.createSchema(oauthSchemaName);
                    }

                    // Java Batch Schema
                    if (createJavaBatchSchema) {
                        adapter.createSchema(javaBatchSchemaName);
                    }
                } catch (Exception x) {
                    c.rollback();
                    throw x;
                }
                c.commit();
            }
        } catch (SQLException x) {
            throw translator.translate(x);
        }
    }

    /**
     * Update the schema
     */
    protected void updateSchema() {
        // Build/update the FHIR-related tables as well as the stored procedures
        PhysicalDataModel pdm = new PhysicalDataModel();
        buildCommonModel(pdm, updateFhirSchema, updateOauthSchema,updateJavaBatchSchema);

        // The objects are applied in parallel, which relies on each object
        // expressing its dependencies correctly. Changes are only applied
        // if their version is greater than the current version.
        TaskService taskService = new TaskService();
        ExecutorService pool = Executors.newFixedThreadPool(this.maxConnectionPoolSize);
        ITaskCollector collector = taskService.makeTaskCollector(pool);
        IDatabaseAdapter adapter = getDbAdapter(dbType, connectionPool);

        // Before we start anything, we need to make sure our schema history
        // tables are in place. There's only a single history table, which
        // resides in the admin schema and handles the history of all objects
        // in any schema being managed.
        CreateVersionHistory.createTableIfNeeded(adminSchemaName, adapter);

        // Current version history for the data schema
        VersionHistoryService vhs = new VersionHistoryService(adminSchemaName, schemaName, oauthSchemaName, javaBatchSchemaName);
        vhs.setTransactionProvider(transactionProvider);
        vhs.setTarget(adapter);
        vhs.init();

        // Use the version history service to determine if this table existed before we run `applyWithHistory`
        boolean newDb = vhs.getVersion(schemaName, DatabaseObjectType.TABLE.name(), "PARAMETER_NAMES") == null ||
                vhs.getVersion(schemaName, DatabaseObjectType.TABLE.name(), "PARAMETER_NAMES") == 0;

        applyModel(pdm, adapter, collector, vhs);
        // There is a working data model at this point.

        // If the db is multi-tenant, we populate the resource types and parameter names in allocate-tenant.
        // Otherwise, if its a new schema, populate the resource types and parameters names (codes) now
        if (!MULTITENANT_FEATURE_ENABLED.contains(dbType) && newDb ) {
            populateResourceTypeAndParameterNameTableEntries(null);
        }
    }

    /**
     * populates for the given tenantId the RESOURCE_TYPE table.
     *
     * @implNote if you update this method, be sure to update
     *           DerbyBootstrapper.populateResourceTypeAndParameterNameTableEntries
     *           and DerbyFhirDatabase.populateResourceTypeAndParameterNameTableEntries
     *           The reason is there are three different ways of managing the transaction.
     * @param tenantId the mt_id that is used to setup the partition.
     *                 passing in null signals not multi-tenant.
     */
    protected void populateResourceTypeAndParameterNameTableEntries(Integer tenantId) {
        try (ITransaction tx = TransactionFactory.openTransaction(connectionPool)) {
            try (Connection c = connectionPool.getConnection();) {
                String logTenantId = tenantId != null ? Integer.toString(tenantId) : "default";
                logger.info("tenantId [" + logTenantId + "] is being pre-populated with lookup table data.");
                PopulateResourceTypes populateResourceTypes =
                        new PopulateResourceTypes(adminSchemaName, schemaName, tenantId);
                populateResourceTypes.run(translator, c);

                PopulateParameterNames populateParameterNames =
                        new PopulateParameterNames(adminSchemaName, schemaName, tenantId);
                populateParameterNames.run(translator, c);
                logger.info("Finished prepopulating the resource type and search parameter code/name tables tables");
            } catch (SQLException ex) {
                tx.setRollbackOnly();
                throw new DataAccessException(ex);
            } catch (DataAccessException x) {
                // Something went wrong, so mark the transaction as failed
                tx.setRollbackOnly();
                throw x;
            }
        }
    }

    /**
     * Drop all the objects in the admin and data schemas.
     * Typically used during development.
     */
    protected void dropSchema() {
        PhysicalDataModel pdm = new PhysicalDataModel();
        buildCommonModel(pdm, dropFhirSchema, dropOauthSchema, dropJavaBatchSchema);

        try {
            try (Connection c = createConnection()) {
                try {
                    JdbcTarget target = new JdbcTarget(c);
                    IDatabaseAdapter adapter = getDbAdapter(dbType, target);

                    if (dropFhirSchema || dropOauthSchema || dropJavaBatchSchema) {
                        // Just drop the objects associated with the FHIRDATA schema group
                        pdm.drop(adapter, FhirSchemaGenerator.SCHEMA_GROUP_TAG, FhirSchemaGenerator.FHIRDATA_GROUP);
                    }

                    if (dropAdmin) {
                        // Just drop the objects associated with the ADMIN schema group
                        pdm.drop(adapter, FhirSchemaGenerator.SCHEMA_GROUP_TAG, FhirSchemaGenerator.ADMIN_GROUP);
                    }
                } catch (Exception x) {
                    c.rollback();
                    throw x;
                }
                c.commit();
            }
        } catch (SQLException x) {
            throw translator.translate(x);
        }
    }

    //-----------------------------------------------------------------------------------------------------------------
    // The following method is related to the Stored Procedures and Functions feature
    /**
     * Update the stored procedures used by FHIR to insert records
     * into the FHIR resource tables
     */
    protected void updateProcedures() {
        if (!STORED_PROCEDURE_ENABLED.contains(dbType)) {
            return;
        }

        // Build/update the tables as well as the stored procedures
        PhysicalDataModel pdm = new PhysicalDataModel();
        // Since this is a stored procedure, we need the model.
        // We must pass in true to flag to the underlying layer that the
        // Procedures need to be generated.
        buildCommonModel(pdm, true, updateOauthSchema, updateJavaBatchSchema);

        // Now only apply the procedures in the model. Much faster than
        // going through the whole schema
        try {
            try (Connection c = createConnection()) {
                try {
                    JdbcTarget target = new JdbcTarget(c);
                    IDatabaseAdapter adapter = getDbAdapter(dbType, target);
                    pdm.applyProcedures(adapter);
                    pdm.applyFunctions(adapter);
                } catch (Exception x) {
                    c.rollback();
                    throw x;
                }
                c.commit();
            }
        } catch (SQLException x) {
            throw translator.translate(x);
        }
    }

    //-----------------------------------------------------------------------------------------------------------------
    // The following method is related to the Privilege feature
    /**
     * Grant the minimum required set of privileges on the FHIR schema objects
     * to the grantTo user. All tenant data access is via this user, and is the
     * only user the FHIR server itself is configured with.
     */
    protected void grantPrivileges() {
        if (!PRIVILEGES_FEATURE_ENABLED.contains(dbType)) {
            return;
        }

        // The case where all are to be granted on the default schemas.
        if (!(updateFhirSchema || grantFhirSchema || updateOauthSchema
                || grantOauthSchema || updateJavaBatchSchema || grantJavaBatchSchema)) {
            grantOauthSchema = true;
            grantFhirSchema = true;
            grantJavaBatchSchema = true;
        }

        // Build/update the tables as well as the stored procedures
        PhysicalDataModel pdm = new PhysicalDataModel();
        buildCommonModel(pdm, updateFhirSchema || grantFhirSchema, updateOauthSchema || grantOauthSchema,
            updateJavaBatchSchema || grantJavaBatchSchema);

        final IDatabaseAdapter adapter = getDbAdapter(dbType, connectionPool);
        try (ITransaction tx = TransactionFactory.openTransaction(connectionPool)) {
            try {
                pdm.applyGrants(adapter, FhirSchemaConstants.FHIR_USER_GRANT_GROUP, grantTo);
                pdm.applyGrants(adapter, FhirSchemaConstants.FHIR_OAUTH_GRANT_GROUP, grantTo);
                pdm.applyGrants(adapter, FhirSchemaConstants.FHIR_BATCH_GRANT_GROUP, grantTo);
            } catch (DataAccessException x) {
                // Something went wrong, so mark the transaction as failed
                tx.setRollbackOnly();
                throw x;
            }
        }
    }
    
    /**
     * Do we want to build the multitenant variant of the schema (currently only supported
     * by DB2)
     * @return
     */
    protected boolean isMultitenant() {
        return MULTITENANT_FEATURE_ENABLED.contains(this.dbType);
    }

    //-----------------------------------------------------------------------------------------------------------------
    // The following methods are related to Multi-Tenant only.
    /**
     * Add a new tenant key so that we can rotate the values (add a
     * new key, update config files, then remove the old key). This
     * avoids any service interruption.
     */
    protected void addTenantKey() {
        if (!isMultitenant()) {
            return;
        }

        // Only if the Tenant Key file is provided as a parameter is it not null.
        // in  this case we want special behavior.
        if (tenantKeyFileUtil.keyFileExists(tenantKeyFileName)) {
            tenantKey = this.tenantKeyFileUtil.readTenantFile(tenantKeyFileName);
        } else {
            tenantKey = getRandomKey();
        }

        // The salt is used when we hash the tenantKey. We're just using SHA-256 for
        // the hash here, not multiple rounds of a password hashing algorithm. It's
        // sufficient in our case because we are using a 32-byte random value as the
        // key, giving 256 bits of entropy.
        final String tenantSalt = getRandomKey();

        Db2Adapter adapter = new Db2Adapter(connectionPool);
        checkIfTenantNameAndTenantKeyExists(adapter, tenantName, tenantKey);
        try (ITransaction tx = TransactionFactory.openTransaction(connectionPool)) {
            try {
                GetTenantDAO tid = new GetTenantDAO(adminSchemaName, addKeyForTenant);
                Tenant tenant = adapter.runStatement(tid);

                if (tenant != null) {
                    // Attach the new tenant key to the tenant:
                    AddTenantKeyDAO adder =
                            new AddTenantKeyDAO(adminSchemaName, tenant.getTenantId(), tenantKey, tenantSalt,
                                    FhirSchemaConstants.TENANT_SEQUENCE);
                    adapter.runStatement(adder);
                } else {
                    throw new IllegalArgumentException("Tenant does not exist: " + addKeyForTenant);
                }
            } catch (DataAccessException x) {
                // Something went wrong, so mark the transaction as failed
                tx.setRollbackOnly();
                throw x;
            }
        }

        if (tenantKeyFileName == null) {
            // Generated
            logger.info("New tenant key: " + addKeyForTenant + " [key=" + tenantKey + "]");
        } else {
            // Loaded from File
            logger.info(
                    "New tenant key from file: " + addKeyForTenant + " [tenantKeyFileName=" + tenantKeyFileName + "]");
            if (!tenantKeyFileUtil.keyFileExists(tenantKeyFileName)) {
                tenantKeyFileUtil.writeTenantFile(tenantKeyFileName, tenantKey);
            }
        }

    }

    /**
     * checks if tenant name and tenant key exists.
     *
     * @param adapter    the db2 adapter as this is a db2 feature only now
     * @param tenantName the tenant's name
     * @param tenantKey  tenant key
     */
    protected void checkIfTenantNameAndTenantKeyExists(Db2Adapter adapter, String tenantName, String tenantKey) {
        try (ITransaction tx = TransactionFactory.openTransaction(connectionPool)) {
            try {
                final String sql =
                        "SELECT t.tenant_status FROM fhir_admin.tenants t WHERE t.tenant_name = ? "
                                + "AND EXISTS (SELECT 1 FROM fhir_admin.tenant_keys tk WHERE tk.mt_id = t.mt_id "
                                + "AND tk.tenant_hash = sysibm.hash(tk.tenant_salt || ?, 2))";
                try (PreparedStatement stmt = connectionPool.getConnection().prepareStatement(sql)) {
                    stmt.setString(1, tenantName);
                    stmt.setString(2, tenantKey);
                    if (stmt.execute()) {
                        try (ResultSet resultSet = stmt.getResultSet();) {
                            if (resultSet.next()) {
                                throw new IllegalArgumentException("tenantName and tenantKey already exists");
                            }
                        }
                    } else {
                        throw new IllegalArgumentException("Problem checking the results");
                    }
                } catch (SQLException e) {
                    throw new IllegalArgumentException(
                            "Exception when querying backend to verify tenant key and tenant name", e);
                }
            } catch (DataAccessException x) {
                // Something went wrong, so mark the transaction as failed
                tx.setRollbackOnly();
                throw x;
            }
        }
    }

    /**
     * Allocate this tenant, creating new partitions if required.
     */
    protected void allocateTenant() {
        if (!MULTITENANT_FEATURE_ENABLED.contains(dbType)) {
            return;
        }

        // The key we'll use for this tenant. This key should be used in subsequent
        // activities related to this tenant, such as setting the tenant context.
        if (tenantKeyFileUtil.keyFileExists(tenantKeyFileName)) {
            // Only if the Tenant Key file is provided as a parameter is it not null.
            // in  this case we want special behavior.
            tenantKey = this.tenantKeyFileUtil.readTenantFile(tenantKeyFileName);
        } else {
            tenantKey = getRandomKey();
        }

        // The salt is used when we hash the tenantKey. We're just using SHA-256 for
        // the hash here, not multiple rounds of a password hashing algorithm. It's
        // sufficient in our case because we are using a 32-byte random value as the
        // key, giving 256 bits of entropy.
        final String tenantSalt = getRandomKey();

        Db2Adapter adapter = new Db2Adapter(connectionPool);
        checkIfTenantNameAndTenantKeyExists(adapter, tenantName, tenantKey);

        if (tenantKeyFileName == null) {
            logger.info("Allocating new tenant: " + tenantName + " [key=" + tenantKey + "]");
        } else {
            logger.info("Allocating new tenant: " + tenantName + " [tenantKeyFileName=" + tenantKeyFileName + "]");
        }

        // Open a new transaction and associate it with our connection pool. Remember
        // that we don't support distributed transactions, so all connections within
        // this transaction must come from the same pool
        int tenantId;
        try (ITransaction tx = TransactionFactory.openTransaction(connectionPool)) {
            try {
                tenantId =
                        adapter.allocateTenant(adminSchemaName, schemaName, tenantName, tenantKey, tenantSalt,
                                FhirSchemaConstants.TENANT_SEQUENCE);

                // The tenant-id is important because this is also used to identify the partition number
                logger.info("Tenant Id[" + tenantName + "] = [" + tenantId + "]");
            } catch (DataAccessException x) {
                // Something went wrong, so mark the transaction as failed
                tx.setRollbackOnly();
                throw x;
            }
        }

        // Build/update the tables as well as the stored procedures
        FhirSchemaGenerator gen = new FhirSchemaGenerator(adminSchemaName, schemaName, isMultitenant());
        PhysicalDataModel pdm = new PhysicalDataModel();
        gen.buildSchema(pdm);

        // Get the data model to create the table partitions. This is threaded, so transactions are
        // handled within each thread by the adapter. This means we should probably pull some of
        // that logic out of the adapter and handle it at a higher level. Note...the extent size used
        // for the partitions needs to match the extent size of the original table tablespace (FHIR_TS)
        // so this must be constant.
        pdm.addTenantPartitions(adapter, schemaName, tenantId, FhirSchemaConstants.FHIR_TS_EXTENT_KB);

        // Fill any static data tables (which are also partitioned by tenant)
        // Prepopulate the Resource Type Tables and Parameters Name/Code Table
        populateResourceTypeAndParameterNameTableEntries(tenantId);

        // Now all the table partitions have been allocated, we can mark the tenant as ready
        try (ITransaction tx = TransactionFactory.openTransaction(connectionPool)) {
            try {
                adapter.updateTenantStatus(adminSchemaName, tenantId, TenantStatus.ALLOCATED);
            } catch (DataAccessException x) {
                // Something went wrong, so mark the transaction as failed
                tx.setRollbackOnly();
                throw x;
            }
        }

        if (tenantKeyFileName == null) {
            logger.info("Allocated tenant: " + tenantName + " [key=" + tenantKey + "] with Id = " + tenantId);
        } else {
            logger.info("Allocated tenant: " + tenantName + " [tenantKeyFileName=" + tenantKeyFileName + "] with Id = "
                    + tenantId);
            if (!tenantKeyFileUtil.keyFileExists(tenantKeyFileName)) {
                tenantKeyFileUtil.writeTenantFile(tenantKeyFileName, tenantKey);
            }
        }
    }

    /**
     * List the tenants currently configured
     */
    protected void listTenants() {
        if (!MULTITENANT_FEATURE_ENABLED.contains(dbType)) {
            return;
        }
        Db2Adapter adapter = new Db2Adapter(connectionPool);
        try (ITransaction tx = TransactionFactory.openTransaction(connectionPool)) {
            try {
                GetTenantList rtListGetter = new GetTenantList(adminSchemaName);
                List<TenantInfo> tenants = adapter.runStatement(rtListGetter);

                System.out.println(TenantInfo.getHeader());
                tenants.forEach(t -> System.out.println(t.toString()));
            } catch (DataAccessException x) {
                // Something went wrong, so mark the transaction as failed
                tx.setRollbackOnly();
                throw x;
            }
        }
    }

    /**
     * Check that we can call the set_tenant procedure successfully (which means
     * that the
     * tenant record exists in the tenants table)
     */
    protected void testTenant() {
        if (!MULTITENANT_FEATURE_ENABLED.contains(dbType)) {
            return;
        }

        if (this.tenantName == null || this.tenantName.isEmpty()) {
            throw new IllegalStateException("Missing tenant name");
        }

        // Part of Bring your own Tenant Key
        if (tenantKeyFileName != null) {
            // Only if the Tenant Key file is provided as a parameter is it not null.
            // in  this case we want special behavior.
            tenantKey = this.tenantKeyFileUtil.readTenantFile(tenantKeyFileName);
        }

        if (this.tenantKey == null || this.tenantKey.isEmpty()) {
            throw new IllegalArgumentException("No tenant-key value provided");
        }

        logger.info("Testing tenant: [" + tenantName + "]");

        Db2Adapter adapter = new Db2Adapter(connectionPool);
        try (ITransaction tx = TransactionFactory.openTransaction(connectionPool)) {
            try {
                // The tenants table, variable and set_tenant procedure are all located in
                // the admin schema. The data access user only has execute privileges on the
                // set_tenant procedure and read access to the variable. The variable can
                // only be set by calling the stored procedure
                Db2SetTenantVariable cmd = new Db2SetTenantVariable(adminSchemaName, tenantName, tenantKey);
                adapter.runStatement(cmd);

                Db2GetTenantVariable getter = new Db2GetTenantVariable(adminSchemaName);
                Integer tid = adapter.runStatement(getter);
                if (tid == null) {
                    throw new IllegalStateException("SV_TENANT_ID not set!");
                }

                // Print the id from the session variable (used for access control)
                logger.info("tenantName='" + tenantName + "', tenantId=" + tid);

                // Now let's check we can run a select against one our tenant-based
                // tables
                GetResourceTypeList rtListGetter = new GetResourceTypeList(schemaName);
                List<ResourceType> rtList = adapter.runStatement(rtListGetter);
                rtList.forEach(rt -> logger.info("ResourceType: " + rt.toString()));
            } catch (DataAccessException x) {
                // Something went wrong, so mark the transaction as failed
                tx.setRollbackOnly();
                throw x;
            }
        }
    }

    protected TenantInfo getTenantInfo() {
        TenantInfo result;
        if (!MULTITENANT_FEATURE_ENABLED.contains(dbType)) {
            throw new IllegalStateException("Not a multi-tenant database");
        }

        Db2Adapter adapter = new Db2Adapter(connectionPool);

        try (ITransaction tx = TransactionFactory.openTransaction(connectionPool)) {

            try {
                GetTenantInfo command = new GetTenantInfo(adminSchemaName, tenantName);
                result = adapter.runStatement(command);

                if (result == null) {
                    logger.info("Use --list-tenants to display the current tenants");
                    throw new IllegalArgumentException("Tenant '" + tenantName + "' not found in admin schema " + adminSchemaName);
                }
            } catch (DataAccessException x) {
                // Something went wrong, so mark the transaction as failed
                tx.setRollbackOnly();
                throw x;
            }
        }

        // make sure we set the schema name correctly if it couldn't be found in the database
        // (which happens after all the partitions for a particular tenant are detached)
        String tenantSchema = result.getTenantSchema();
        if (tenantSchema == null || tenantSchema.isEmpty()) {
            // the schema can no longer be derived from the database, so we
            // need it to be provided on the command line.
            if (schemaName == null || schemaName.isEmpty()) {
                throw new IllegalArgumentException("Must provide the tenant schema with --schema-name");
            }
            result.setTenantSchema(schemaName);
        } else {
            // if a schema name was provided on the command line, let's double-check it matches
            // the schema used for this tenant in the database
            if (!tenantSchema.equalsIgnoreCase(schemaName)) {
                throw new IllegalArgumentException("--schema-name '" + this.schemaName + "' argument does not match tenant schema: '"
                    + tenantSchema + "'");
            }
        }

        return result;
    }

    /**
     * Mark the tenant so that it can no longer be accessed (this prevents
     * the SET_TENANT method from authenticating the tenantName/tenantKey
     * pair, so the SV_TENANT_ID variable never gets set).
     * @return the TenantInfo associated with the tenant
     */
    protected TenantInfo freezeTenant() {
        if (!MULTITENANT_FEATURE_ENABLED.contains(dbType)) {
            throw new IllegalStateException("Not a multi-tenant database");
        }

        TenantInfo result = getTenantInfo();
        Db2Adapter adapter = new Db2Adapter(connectionPool);


        logger.info("Marking tenant for drop: " + tenantName);
        try (ITransaction tx = TransactionFactory.openTransaction(connectionPool)) {

            try {
                // Mark the tenant as frozen before we proceed with dropping anything
                if (result.getTenantStatus() == TenantStatus.ALLOCATED) {
                    adapter.updateTenantStatus(adminSchemaName, result.getTenantId(), TenantStatus.FROZEN);
                }
            } catch (DataAccessException x) {
                // Something went wrong, so mark the transaction as failed
                tx.setRollbackOnly();
                throw x;
            }
        }
        return result;
    }


    /**
     * Deallocate this tenant, dropping all the related partitions. This needs to be
     * idempotent because there are steps which must be run in separate transactions
     * (due to how Db2 handles detaching partitions). This is further complicated by
     * referential integrity constraints in the schema. See:
     *  - https://www.ibm.com/support/knowledgecenter/SSEPGG_11.5.0/com.ibm.db2.luw.admin.partition.doc/doc/t0021576.html
     *
     * The workaround described in the above link is:
     *   // Change the RI constraint to informational:
     *   1. ALTER TABLE child ALTER FOREIGN KEY fk NOT ENFORCED;
     *
     *   2. ALTER TABLE parent DETACH PARTITION p0 INTO TABLE pdet;
     *
     *   3. SET INTEGRITY FOR child OFF;
     *
     *   // Change the RI constraint back to enforced:
     *   4. ALTER TABLE child ALTER FOREIGN KEY fk ENFORCED;
     *
     *   5. SET INTEGRITY FOR child ALL IMMEDIATE UNCHECKED;
     *   6.   Assuming that the CHILD table does not have any dependencies on partition P0,
     *   7.   and that no updates on the CHILD table are permitted until this UOW is complete,
     *        no RI violation is possible during this UOW.
     *
     *   COMMIT WORK;
     *
     *   Unfortunately, #7 above essentially requires that all writes cease until the
     *   UOW is completed and the integrity is enabled again on all the child (leaf)
     *   tables. Of course, this could be relaxed if the application is trusted not
     *   to mess up the referential integrity...which we know to be true for the
     *   FHIR server persistence layer.
     *
     *   If the risk is deemed too high, tenant removal should be performed in a
     *   maintenance window.
     */
    protected void dropTenant() {
        if (!MULTITENANT_FEATURE_ENABLED.contains(dbType)) {
            return;
        }

        // Mark the tenant as being dropped. This should prevent it from
        // being used in any way because the SET_TENANT stored procedure
        // will reject any request for the tenant being dropped.
        TenantInfo tenantInfo = freezeTenant();

        // Build the model of the data (FHIRDATA) schema which is then used to drive the drop
        FhirSchemaGenerator gen = new FhirSchemaGenerator(adminSchemaName, tenantInfo.getTenantSchema(), isMultitenant());
        PhysicalDataModel pdm = new PhysicalDataModel();
        gen.buildSchema(pdm);

        // Detach the tenant partition from each of the data tables
        detachTenantPartitions(pdm, tenantInfo);

        // this may not complete successfully because Db2 runs the detach as an async
        // process. Just need to run --drop-detached to clean up.
        dropDetachedPartitionTables(pdm, tenantInfo);

    }

    /**
     * Drop any tables which have previously been detached. The detach process is asynchronous,
     * so this is a sort of garbage collection, sweeping up cruft left in the database.
     */
    protected void dropDetachedPartitionTables() {

<<<<<<< HEAD
        TenantInfo tenantInfo = getTenantInfo();        
         
        FhirSchemaGenerator gen = new FhirSchemaGenerator(adminSchemaName, tenantInfo.getTenantSchema(), isMultitenant());
=======
        TenantInfo tenantInfo = getTenantInfo();

        FhirSchemaGenerator gen = new FhirSchemaGenerator(adminSchemaName, tenantInfo.getTenantSchema());
>>>>>>> 1caba8d1
        PhysicalDataModel pdm = new PhysicalDataModel();
        gen.buildSchema(pdm);

        dropDetachedPartitionTables(pdm, tenantInfo);
    }

    /**
     * Drop any tables which have previously been detached. Once all tables have been
     * dropped, we go on to drop the tablespace. If the tablespace drop is successful,
     * we know the cleanup is complete so we can update the tenant status accordingly
     * @param pdm
     * @param tenantInfo
     */
    protected void dropDetachedPartitionTables(PhysicalDataModel pdm, TenantInfo tenantInfo) {
        // In a new transaction, drop any of the tables that were created by
        // the partition detach operation.
        Db2Adapter adapter = new Db2Adapter(connectionPool);
        try (ITransaction tx = TransactionFactory.openTransaction(connectionPool)) {

            try {
                pdm.dropDetachedPartitions(adapter, tenantInfo.getTenantSchema(), tenantInfo.getTenantId());
            } catch (DataAccessException x) {
                // Something went wrong, so mark the transaction as failed
                tx.setRollbackOnly();
                throw x;
            }
        }

        // We can drop the tenant's tablespace only after all the table drops have been committed
        logger.info("Dropping tablespace for tenant " + tenantInfo.getTenantId() + "/" + tenantName);
        try (ITransaction tx = TransactionFactory.openTransaction(connectionPool)) {

            try {
                // With all the objects removed, it should be safe to remove the tablespace
                pdm.dropTenantTablespace(adapter, tenantInfo.getTenantId());
            } catch (DataAccessException x) {
                // Something went wrong, so mark the transaction as failed
                tx.setRollbackOnly();
                throw x;
            }
        }


        // Now all the table partitions have been allocated, we can mark the tenant as dropped
        try (ITransaction tx = TransactionFactory.openTransaction(connectionPool)) {
            try {
                adapter.updateTenantStatus(adminSchemaName, tenantInfo.getTenantId(), TenantStatus.DROPPED);
            } catch (DataAccessException x) {
                // Something went wrong, so mark the transaction as failed
                tx.setRollbackOnly();
                throw x;
            }
        }
    }

    /**
     * Temporarily suspend RI so that tables which are the subject of foreign
     * key relationships can have their partitions dropped. A bit frustrating
     * to have to go through this, because the child table partition will be
     * detached before the parent anyway, so theoretically this workaround
     * shouldn't be necessary.
     *   ALTER TABLE child ALTER FOREIGN KEY fk NOT ENFORCED;
     *   ALTER TABLE parent DETACH PARTITION p0 INTO TABLE pdet;
     *   SET INTEGRITY FOR child OFF;
     *   ALTER TABLE child ALTER FOREIGN KEY fk ENFORCED;
     *   SET INTEGRITY FOR child ALL IMMEDIATE UNCHECKED;
     */
    protected void detachTenantPartitions(PhysicalDataModel pdm, TenantInfo tenantInfo) {
        Db2Adapter adapter = new Db2Adapter(connectionPool);

        try (ITransaction tx = TransactionFactory.openTransaction(connectionPool)) {
            try {
                // collect the set of all child tables with FK relationships to
                // partitioned tables
                Set<Table> childTables = new HashSet<>();

                // ALTER TABLE child ALTER FOREIGN KEY fk NOT ENFORCED;
                pdm.visit(new DisableForeignKey(adapter, childTables));

                // ALTER TABLE parent DETACH PARTITION p0 INTO TABLE pdet;
                pdm.detachTenantPartitions(adapter, tenantInfo.getTenantSchema(), tenantInfo.getTenantId());

                // SET INTEGRITY FOR child OFF;
                childTables.forEach(t -> adapter.setIntegrityOff(t.getSchemaName(), t.getObjectName()));

                // ALTER TABLE child ALTER FOREIGN KEY fk ENFORCED;
                pdm.visit(new EnableForeignKey(adapter));

                // SET INTEGRITY FOR child ALL IMMEDIATE UNCHECKED;
                childTables.forEach(t -> adapter.setIntegrityUnchecked(t.getSchemaName(), t.getObjectName()));
            } catch (DataAccessException x) {
                // Something went wrong, so mark the transaction as failed
                tx.setRollbackOnly();
                throw x;
            }
        }

    }

    /**
     * Delete all the metadata associated with the named tenant.
     */
    protected void deleteTenantMeta() {
        Db2Adapter adapter = new Db2Adapter(connectionPool);
        TenantInfo tenantInfo = getTenantInfo();
        try (ITransaction tx = TransactionFactory.openTransaction(connectionPool)) {
            try {
                if (tenantInfo.getTenantStatus() == TenantStatus.DROPPED) {
                    adapter.deleteTenantMeta(adminSchemaName, tenantInfo.getTenantId());
                } else {
                    throw new IllegalStateException("Cannot delete tenant meta data until status is " + TenantStatus.DROPPED.name());
                }
            } catch (DataAccessException x) {
                // Something went wrong, so mark the transaction as failed
                tx.setRollbackOnly();
                throw x;
            }
        }

    }

    //-----------------------------------------------------------------------------------------------------------------
    // The following methods are related to parsing arguments and action selection
    /**
     * Parse the command-line arguments, building up the environment and
     * establishing
     * the run-list
     *
     * @param args
     */
    protected void parseArgs(String[] args) {
        // Arguments are pretty simple, so we go with a basic switch instead of having
        // yet another dependency (e.g. commons-cli).
        for (int i = 0; i < args.length; i++) {
            int nextIdx = (i + 1);
            String arg = args[i];
            switch (arg) {
            case "--prop-file":
                if (++i < args.length) {
                    loadPropertyFile(args[i]);
                } else {
                    throw new IllegalArgumentException("Missing value for argument at posn: " + i);
                }
                break;
            case "--schema-name":
                if (++i < args.length) {
                    DataDefinitionUtil.assertValidName(args[i]);

                    // Force upper-case to avoid tricky-to-catch errors related to quoting names
                    this.schemaName = args[i];
                } else {
                    throw new IllegalArgumentException("Missing value for argument at posn: " + i);
                }
                break;
            case "--grant-to":
                if (++i < args.length) {
                    DataDefinitionUtil.assertValidName(args[i]);

                    // Force upper-case because user names are case-insensitive
                    this.grantTo = args[i].toUpperCase();
                } else {
                    throw new IllegalArgumentException("Missing value for argument at posn: " + i);
                }
                break;
            case "--target":
                if (++i < args.length) {
                    DataDefinitionUtil.assertValidName(args[i]);
                    List<String> targets = Arrays.asList(args[i].split(","));
                    for (String target : targets) {
                        String tmp = target.toUpperCase();
                        nextIdx++;
                        if (tmp.startsWith("BATCH")) {
                            this.grantJavaBatchSchema = true;
                            if (nextIdx < args.length && !args[nextIdx].startsWith("--")) {
                                this.javaBatchSchemaName = args[nextIdx];
                                i++;
                            } else {
                                throw new IllegalArgumentException("Missing value for argument at posn: " + i);
                            }
                        } else if (tmp.startsWith("OAUTH")){
                            this.grantOauthSchema = true;
                            if (nextIdx < args.length && !args[nextIdx].startsWith("--")) {
                                this.oauthSchemaName = args[nextIdx];
                                i++;
                            } else {
                                throw new IllegalArgumentException("Missing value for argument at posn: " + i);
                            }
                        } else if (tmp.startsWith("DATA")){
                            this.grantFhirSchema = true;
                            if (nextIdx < args.length && !args[nextIdx].startsWith("--")) {
                                this.schemaName = args[nextIdx];
                                i++;
                            } else {
                                throw new IllegalArgumentException("Missing value for argument at posn: " + i);
                            }
                        } else {
                            throw new IllegalArgumentException("Missing value for argument at posn: " + i);
                        }
                    }
                } else {
                    throw new IllegalArgumentException("Missing value for argument at posn: " + i);
                }
                break;
            case "--add-tenant-key":
                if (++i < args.length) {
                    this.addKeyForTenant = args[i];
                } else {
                    throw new IllegalArgumentException("Missing value for argument at posn: " + i);
                }
                break;
            case "--update-proc":
                this.updateProc = true;
                break;
            case "--check-compatibility":
                this.checkCompatibility = true;
                break;
            case "--drop-admin":
                this.dropAdmin = true;
                break;
            case "--test-tenant":
                if (++i < args.length) {
                    this.tenantName = args[i];
                    this.testTenant = true;
                } else {
                    throw new IllegalArgumentException("Missing value for argument at posn: " + i);
                }
                break;
            case "--tenant-key":
                if (++i < args.length) {
                    this.tenantKey = args[i];
                } else {
                    throw new IllegalArgumentException("Missing value for argument at posn: " + i);
                }
                break;
            case "--tenant-key-file":
                if (++i < args.length) {
                    tenantKeyFileName = args[i];
                } else {
                    throw new IllegalArgumentException("Missing value for argument at posn: " + i);
                }
                break;
            case "--list-tenants":
                this.listTenants = true;
                break;
            case "--update-schema":
                this.updateFhirSchema = true;
                this.updateOauthSchema = true;
                this.updateJavaBatchSchema = true;
                break;
            case "--update-schema-fhir":
                this.updateFhirSchema = true;
                if (nextIdx < args.length && !args[nextIdx].startsWith("--")) {
                    this.schemaName = args[nextIdx];
                    i++;
                } else {
                    this.schemaName = DATA_SCHEMANAME;
                }
                break;
            case "--update-schema-batch":
                this.updateJavaBatchSchema = true;
                if (nextIdx < args.length && !args[nextIdx].startsWith("--")) {
                    this.javaBatchSchemaName = args[nextIdx];
                    i++;
                }
                break;
            case "--update-schema-oauth":
                this.updateOauthSchema = true;
                if (nextIdx < args.length && !args[nextIdx].startsWith("--")) {
                    this.oauthSchemaName = args[nextIdx];
                    i++;
                }
                break;
            case "--create-schemas":
                this.createFhirSchema = true;
                this.createOauthSchema = true;
                this.createJavaBatchSchema = true;
                break;
            case "--create-schema-fhir":
                this.createFhirSchema =  true;
                if (nextIdx < args.length && !args[nextIdx].startsWith("--")) {
                    this.schemaName = args[nextIdx];
                    i++;
                }
                break;
            case "--create-schema-batch":
                this.createJavaBatchSchema = true;
                if (nextIdx < args.length && !args[nextIdx].startsWith("--")) {
                    this.javaBatchSchemaName = args[nextIdx];
                    i++;
                }
                break;
            case "--create-schema-oauth":
                this.createOauthSchema = true;
                if (nextIdx < args.length && !args[nextIdx].startsWith("--")) {
                    this.oauthSchemaName = args[nextIdx];
                    i++;
                }
                break;
            case "--drop-schema":
                System.err.print("Option '--drop-schema' has been retired.  Please use '--drop-schema-fhir', "
                        + "'--drop-schema-batch', and/or '--drop-schema-oauth'.");
                break;
            case "--drop-schema-fhir":
                this.dropFhirSchema = Boolean.TRUE;
                break;
            case "--drop-schema-batch":
                this.dropJavaBatchSchema = Boolean.TRUE;
                break;
            case "--drop-schema-oauth":
                this.dropOauthSchema = Boolean.TRUE;
                break;
            case "--pool-size":
                if (++i < args.length) {
                    this.maxConnectionPoolSize = Integer.parseInt(args[i]);
                } else {
                    throw new IllegalArgumentException("Missing value for argument at posn: " + i);
                }
                break;
            case "--prop":
                if (++i < args.length) {
                    // properties are given as name=value
                    addProperty(args[i]);
                } else {
                    throw new IllegalArgumentException("Missing value for argument at posn: " + i);
                }
                break;
            case "--confirm-drop":
                this.confirmDrop = true;
                break;
            case "--allocate-tenant":
                if (++i < args.length) {
                    this.tenantName = args[i];
                    this.allocateTenant = true;
                    this.dropTenant = false;
                } else {
                    throw new IllegalArgumentException("Missing value for argument at posn: " + i);
                }
                break;
            case "--drop-tenant":
                if (++i < args.length) {
                    this.tenantName = args[i];
                    this.dropTenant = true;
                    this.allocateTenant = false;
                } else {
                    throw new IllegalArgumentException("Missing value for argument at posn: " + i);
                }
                break;
            case "--freeze-tenant":
                if (++i < args.length) {
                    this.tenantName = args[i];
                    this.freezeTenant = true;
                    this.dropTenant = false;
                    this.allocateTenant = false;
                } else {
                    throw new IllegalArgumentException("Missing value for argument at posn: " + i);
                }
                break;
            case "--drop-detached":
                if (++i < args.length) {
                    this.tenantName = args[i];
                    this.dropDetached = true;
                    this.dropTenant = false;
                    this.allocateTenant = false;
                } else {
                    throw new IllegalArgumentException("Missing value for argument at posn: " + i);
                }
                break;
            case "--delete-tenant-meta":
                if (++i < args.length) {
                    this.tenantName = args[i];
                    this.deleteTenantMeta = true;
                } else {
                    throw new IllegalArgumentException("Missing value for argument at posn: " + i);
                }
                break;
            case "--dry-run":
                this.dryRun = Boolean.TRUE;
                break;
            case "--db-type":
                if (++i < args.length) {
                    this.dbType = DbType.from(args[i]);
                } else {
                    throw new IllegalArgumentException("Missing value for argument at posn: " + i);
                }
                switch (dbType) {
                case DERBY:
                    translator = new DerbyTranslator();
                    // For some reason, embedded derby deadlocks if we use multiple threads
                    maxConnectionPoolSize = 1;
                    break;
                case POSTGRESQL:
                    translator = new PostgreSqlTranslator();
                    break;
                case DB2:
                default:
                    break;
                }
                break;
            default:
                throw new IllegalArgumentException("Invalid argument: " + arg);
            }
        }
    }

    /**
     * Read the properties from the given file
     *
     * @param filename
     */
    public void loadPropertyFile(String filename) {
        try (InputStream is = new FileInputStream(filename)) {
            properties.load(is);
        } catch (IOException x) {
            throw new IllegalArgumentException(x);
        }
    }

    /**
     * Parse the given key=value string and add to the properties being collected
     *
     * @param pair
     */
    public void addProperty(String pair) {
        String[] kv = pair.split("=");
        if (kv.length == 2) {
            properties.put(kv[0], kv[1]);
        } else {
            throw new IllegalArgumentException("Property must be defined as key=value, not: " + pair);
        }
    }

    /**
     * Process the requested operation
     */
    protected void process() {
        long start = System.nanoTime();
        loadDriver(translator);
        configureConnectionPool();

        if (this.checkCompatibility) {
            checkCompatibility();
        }

        if (addKeyForTenant != null) {
            addTenantKey();
        } else if (this.dropAdmin || this.dropFhirSchema || this.dropJavaBatchSchema || this.dropOauthSchema) {
            // only proceed with the drop if the user has provided additional confirmation
            if (this.confirmDrop) {
                dropSchema();
            } else {
                throw new IllegalArgumentException("[ERROR] Drop not confirmed with --confirm-drop");
            }
        } else if (updateFhirSchema || updateOauthSchema || updateJavaBatchSchema) {
            updateSchema();
        } else if (createFhirSchema || createOauthSchema || createJavaBatchSchema) {
            createSchemas();
        } else if (updateProc) {
            updateProcedures();
        } else if (this.listTenants) {
            listTenants();
        } else if (this.allocateTenant) {
            allocateTenant();
        } else if (this.testTenant) {
            testTenant();
        } else if (this.freezeTenant) {
            freezeTenant();
        } else if (this.dropDetached) {
            dropDetachedPartitionTables();
        } else if (this.deleteTenantMeta) {
            deleteTenantMeta();
        } else if (this.dropTenant) {
            dropTenant();
        }

        if (this.grantTo != null) {
            grantPrivileges();
        }

        long elapsed = System.nanoTime() - start;
        logger.info(String.format("Processing took: %7.3f s", elapsed / NANOS));
    }

    /**
     * Get the program exit status from the environment
     *
     * @return
     */
    protected int getExitStatus() {
        return this.exitStatus;
    }

    /**
     * Write a final status message - useful for QA to review when checking the
     * output
     */
    protected void logStatusMessage(int status) {
        switch (status) {
        case EXIT_OK:
            logger.info("SCHEMA CHANGE: OK");
            break;
        case EXIT_BAD_ARGS:
            logger.severe("SCHEMA CHANGE: BAD ARGS");
            break;
        case EXIT_RUNTIME_ERROR:
            logger.severe("SCHEMA CHANGE: RUNTIME ERROR");
            break;
        case EXIT_VALIDATION_FAILED:
            logger.warning("SCHEMA CHANGE: FAILED");
            break;
        default:
            logger.severe("SCHEMA CHANGE: RUNTIME ERROR");
            break;
        }
    }

    /**
     * Main entry point
     *
     * @param args
     */
    public static void main(String[] args) {
        logClasspath(logger);

        int exitStatus;
        Main m = new Main();
        try {
            configureLogger();
            m.parseArgs(args);
            m.process();
            exitStatus = m.getExitStatus();
        } catch(DatabaseNotReadyException x) {
            logger.log(Level.SEVERE, "The database is not yet available. Please re-try.", x);
            exitStatus = EXIT_NOT_READY;
        } catch (IllegalArgumentException x) {
            logger.log(Level.SEVERE, "bad argument", x);
            printUsage();
            exitStatus = EXIT_BAD_ARGS;
        } catch (Exception x) {
            logger.log(Level.SEVERE, "schema tool failed", x);
            exitStatus = EXIT_RUNTIME_ERROR;
        }

        // Write out a final status message to make it easy to see validation success/failure
        m.logStatusMessage(exitStatus);

        // almost certainly will get flagged during code-scan, but this is intentional,
        // as we genuinely want to exit with the correct status here. The code-scan tool
        // really ought to be able to see that this is a main function in a J2SE environment
        System.exit(exitStatus);
    }
}<|MERGE_RESOLUTION|>--- conflicted
+++ resolved
@@ -160,6 +160,7 @@
 
     // Tenant management
     private boolean allocateTenant;
+    private boolean refreshTenants;
     private boolean dropTenant;
     private boolean freezeTenant;
     private String tenantName;
@@ -716,6 +717,44 @@
                     + tenantId);
             if (!tenantKeyFileUtil.keyFileExists(tenantKeyFileName)) {
                 tenantKeyFileUtil.writeTenantFile(tenantKeyFileName, tenantKey);
+            }
+        }
+    }
+    
+    /**
+     * Make sure all the tables has a partition created for the configured tenant
+     */
+    protected void refreshTenants() {
+        if (!MULTITENANT_FEATURE_ENABLED.contains(dbType)) {
+            return;
+        }
+
+        // Build/update the tables as well as the stored procedures
+        FhirSchemaGenerator gen = new FhirSchemaGenerator(adminSchemaName, schemaName, isMultitenant());
+        PhysicalDataModel pdm = new PhysicalDataModel();
+        gen.buildSchema(pdm);
+
+        // Similar to the allocate tenant processing, except in this case we want to
+        // make sure that each table has all the tenant partitions required. This is
+        // to handle the case where a schema update has added a new table.
+        List<TenantInfo> tenants;
+        Db2Adapter adapter = new Db2Adapter(connectionPool);
+        try (ITransaction tx = TransactionFactory.openTransaction(connectionPool)) {
+            try {
+                GetTenantList rtListGetter = new GetTenantList(adminSchemaName);
+                tenants = adapter.runStatement(rtListGetter);
+            } catch (DataAccessException x) {
+                // Something went wrong, so mark the transaction as failed
+                tx.setRollbackOnly();
+                throw x;
+            }
+        }
+        
+        // make sure the list is sorted by tenantId. Lambdas really do clean up this sort of code
+        tenants.sort((TenantInfo left, TenantInfo right) -> left.getTenantId() < right.getTenantId() ? -1 : left.getTenantId() > right.getTenantId() ? 1 : 0);
+        for (TenantInfo ti: tenants) {
+            if (ti.getTenantSchema() != null) {
+                pdm.addNewTenantPartitions(adapter, ti.getTenantSchema(), ti.getTenantId());
             }
         }
     }
@@ -946,15 +985,8 @@
      */
     protected void dropDetachedPartitionTables() {
 
-<<<<<<< HEAD
-        TenantInfo tenantInfo = getTenantInfo();        
-         
+        TenantInfo tenantInfo = getTenantInfo();
         FhirSchemaGenerator gen = new FhirSchemaGenerator(adminSchemaName, tenantInfo.getTenantSchema(), isMultitenant());
-=======
-        TenantInfo tenantInfo = getTenantInfo();
-
-        FhirSchemaGenerator gen = new FhirSchemaGenerator(adminSchemaName, tenantInfo.getTenantSchema());
->>>>>>> 1caba8d1
         PhysicalDataModel pdm = new PhysicalDataModel();
         gen.buildSchema(pdm);
 
@@ -1293,6 +1325,11 @@
                     throw new IllegalArgumentException("Missing value for argument at posn: " + i);
                 }
                 break;
+            case "--refresh-tenants":
+                this.refreshTenants = true;
+                this.allocateTenant = false;
+                this.dropTenant = false;
+                break;
             case "--drop-tenant":
                 if (++i < args.length) {
                     this.tenantName = args[i];
@@ -1417,6 +1454,8 @@
             listTenants();
         } else if (this.allocateTenant) {
             allocateTenant();
+        } else if (this.refreshTenants) {
+            refreshTenants();
         } else if (this.testTenant) {
             testTenant();
         } else if (this.freezeTenant) {
