--- conflicted
+++ resolved
@@ -107,11 +107,7 @@
 1. Provide the Custom Resource(CR) .yaml file used by the operator to configure the environment
 
 ```
-<<<<<<< HEAD
-kubectl get <YOUR_CONFIG> -o yaml > config.yaml
-=======
 kubectl get YOUR_CONFIG -o yaml > config.yaml
->>>>>>> ae7129b2
 ```
 
 1. Obtain detailed description of a pod
@@ -129,11 +125,7 @@
 Executing commands/bash shell inside a pod:
 
 ```
-<<<<<<< HEAD
-oc exec [flags] -n <YOUR-NAMESPACE> POD [-c CONTAINER] -- COMMAND [args...]
-=======
 oc exec [flags] -n YOUR_NAMESPACE POD [-c CONTAINER] -- COMMAND [args...]
->>>>>>> ae7129b2
 ```
 
 Example: to run a bash shell within the pod and tail the liberty messages.log:
