/*
 * (C) Copyright IBM Corp. 2019
 *
 * SPDX-License-Identifier: Apache-2.0
 */

package com.ibm.fhir.persistence.jdbc.test.spec;

import java.util.ArrayList;
import java.util.Collection;
import java.util.List;
import java.util.function.Supplier;

import com.ibm.fhir.model.resource.Resource;
import com.ibm.fhir.model.spec.test.IExampleProcessor;
import com.ibm.fhir.persistence.FHIRPersistence;
import com.ibm.fhir.persistence.context.FHIRPersistenceContext;
import com.ibm.fhir.persistence.util.ResourceFingerprintVisitor;

/**
 * Reads R4 example resources and performs a sequence of persistance 
 * operations against each
 * @author rarnold
 *
 */
public class R4JDBCExamplesProcessor implements IExampleProcessor {
    
    // the list of operations we apply to reach resource
    private final List<ITestResourceOperation> operations = new ArrayList<>();
    
    // The persistence API
    private final FHIRPersistence persistence;
    
    // supplier of FHIRPersistenceContext for normal create/update/delete ops
    private final Supplier<FHIRPersistenceContext> persistenceContextSupplier;

<<<<<<< HEAD
    // supplier of FHIRPersistenceContext for history operations
    private final Supplier<FHIRPersistenceContext> historyContextSupplier;
    
    
    /**
     * Public constructor. Initializes the list of operations
     * @param persistence
     */
    public R4JDBCExamplesProcessor(FHIRPersistence persistence, 
        Supplier<FHIRPersistenceContext> persistenceContextSupplier,
        Supplier<FHIRPersistenceContext> historyContextSupplier) {
        this.persistence = persistence;
        this.persistenceContextSupplier = persistenceContextSupplier;
        this.historyContextSupplier = historyContextSupplier;
        
        // The sequence of operations we want to apply to each resource
        operations.add(new CreateOperation());
        operations.add(new ReadOperation());
=======
	// supplier of FHIRPersistenceContext for history operations
	private final Supplier<FHIRPersistenceContext> historyContextSupplier;
		
	/**
	 * Public constructor. Uses a defaultlist of operations
	 * @param persistence
	 */
	public R4JDBCExamplesProcessor(FHIRPersistence persistence, 
	    Supplier<FHIRPersistenceContext> persistenceContextSupplier,
	    Supplier<FHIRPersistenceContext> historyContextSupplier) {
		this.persistence = persistence;
		this.persistenceContextSupplier = persistenceContextSupplier;
		this.historyContextSupplier = historyContextSupplier;
		
		// The sequence of operations we want to apply to each resource
		operations.add(new CreateOperation());
		operations.add(new ReadOperation());
		operations.add(new UpdateOperation());
>>>>>>> ef31e1de
        operations.add(new UpdateOperation());
        operations.add(new UpdateOperation());
        operations.add(new ReadOperation());
        operations.add(new VReadOperation());
        operations.add(new HistoryOperation(3)); // create+update+update = 3 versions
        operations.add(new DeleteOperation());
        operations.add(new DeleteOperation());
        operations.add(new HistoryOperation(4)); // create+update+update+delete = 4 versions
    }

<<<<<<< HEAD
    /* (non-Javadoc)
     * @see com.ibm.fhir.persistence.test.spec.IExampleProcessor#process(java.lang.String, com.ibm.fhir.model.resource.Resource)
     */
    @Override
=======
	/**
	 * Create a processor with a specific set of operations
	 * @param persistence
	 * @param persistenceContextSupplier
	 * @param historyContextSupplier
	 * @param operations
	 */
    public R4JDBCExamplesProcessor(FHIRPersistence persistence, Supplier<FHIRPersistenceContext> persistenceContextSupplier,
            Supplier<FHIRPersistenceContext> historyContextSupplier, Collection<ITestResourceOperation> operations) {
        this.persistence = persistence;
        this.persistenceContextSupplier = persistenceContextSupplier;
        this.historyContextSupplier = historyContextSupplier;

        // The sequence of operations we want to apply to each resource
        this.operations.addAll(operations);
    }
	
	/* (non-Javadoc)
	 * @see com.ibm.fhir.persistence.test.spec.IExampleProcessor#process(java.lang.String, com.ibm.fhir.model.resource.Resource)
	 */
	@Override
>>>>>>> ef31e1de
    public void process(String jsonFile, Resource resource) throws Exception {

        // Initialize the test context. As we run through the sequence of operations, each 
        // one will update the context which will then be used by the next operation
        TestContext context = new TestContext(this.persistence, this.persistenceContextSupplier, this.historyContextSupplier);
        
        // Clear the id so that we can set it ourselves. The ids from the examples are reused
        // even though the resources are supposed to be different
        resource = resource.toBuilder().id(null).build();
        context.setResource(resource);
        
        // Compute a reference fingerprint of the resource before we perform
        // any operations. We can use this fingerprint to check that operations
        // don't distort the resource in any way
        ResourceFingerprintVisitor v = new ResourceFingerprintVisitor();
        resource.accept(resource.getClass().getSimpleName(), v);
        context.setOriginalFingerprint(v.getSaltAndHash());

        // ITestResourceOperation#process throws Exception, which precludes the
        // use of forEach here...so going old-school keeps it simpler
        for (ITestResourceOperation op: operations) {
            op.process(context);
        }
    }
}<|MERGE_RESOLUTION|>--- conflicted
+++ resolved
@@ -34,26 +34,6 @@
     // supplier of FHIRPersistenceContext for normal create/update/delete ops
     private final Supplier<FHIRPersistenceContext> persistenceContextSupplier;
 
-<<<<<<< HEAD
-    // supplier of FHIRPersistenceContext for history operations
-    private final Supplier<FHIRPersistenceContext> historyContextSupplier;
-    
-    
-    /**
-     * Public constructor. Initializes the list of operations
-     * @param persistence
-     */
-    public R4JDBCExamplesProcessor(FHIRPersistence persistence, 
-        Supplier<FHIRPersistenceContext> persistenceContextSupplier,
-        Supplier<FHIRPersistenceContext> historyContextSupplier) {
-        this.persistence = persistence;
-        this.persistenceContextSupplier = persistenceContextSupplier;
-        this.historyContextSupplier = historyContextSupplier;
-        
-        // The sequence of operations we want to apply to each resource
-        operations.add(new CreateOperation());
-        operations.add(new ReadOperation());
-=======
 	// supplier of FHIRPersistenceContext for history operations
 	private final Supplier<FHIRPersistenceContext> historyContextSupplier;
 		
@@ -72,7 +52,6 @@
 		operations.add(new CreateOperation());
 		operations.add(new ReadOperation());
 		operations.add(new UpdateOperation());
->>>>>>> ef31e1de
         operations.add(new UpdateOperation());
         operations.add(new UpdateOperation());
         operations.add(new ReadOperation());
@@ -83,12 +62,6 @@
         operations.add(new HistoryOperation(4)); // create+update+update+delete = 4 versions
     }
 
-<<<<<<< HEAD
-    /* (non-Javadoc)
-     * @see com.ibm.fhir.persistence.test.spec.IExampleProcessor#process(java.lang.String, com.ibm.fhir.model.resource.Resource)
-     */
-    @Override
-=======
 	/**
 	 * Create a processor with a specific set of operations
 	 * @param persistence
@@ -106,11 +79,10 @@
         this.operations.addAll(operations);
     }
 	
-	/* (non-Javadoc)
-	 * @see com.ibm.fhir.persistence.test.spec.IExampleProcessor#process(java.lang.String, com.ibm.fhir.model.resource.Resource)
-	 */
-	@Override
->>>>>>> ef31e1de
+    /* (non-Javadoc)
+     * @see com.ibm.fhir.persistence.test.spec.IExampleProcessor#process(java.lang.String, com.ibm.fhir.model.resource.Resource)
+     */
+    @Override
     public void process(String jsonFile, Resource resource) throws Exception {
 
         // Initialize the test context. As we run through the sequence of operations, each 
