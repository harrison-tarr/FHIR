/*
 * (C) Copyright IBM Corp. 2017, 2021
 *
 * SPDX-License-Identifier: Apache-2.0
 */

package com.ibm.fhir.persistence.jdbc;


import com.ibm.fhir.persistence.FHIRPersistence;
import com.ibm.fhir.persistence.FHIRPersistenceFactory;
import com.ibm.fhir.persistence.exception.FHIRPersistenceException;
import com.ibm.fhir.persistence.jdbc.cache.FHIRPersistenceJDBCTenantCache;
import com.ibm.fhir.persistence.jdbc.impl.FHIRPersistenceJDBCImpl;

/**
 * Factory which serves up instances of the JDBC persistence implementation.
 */
public class FHIRPersistenceJDBCFactory implements FHIRPersistenceFactory {

    // All instances created by this factory share the common cache object (which is tenant-aware)
    private final FHIRPersistenceJDBCTenantCache tenantCache = new FHIRPersistenceJDBCTenantCache();

    @Override
    public FHIRPersistence getInstance() throws FHIRPersistenceException {
        try {
            // each request gets a new instance of the FHIRPersistenceJDBCImpl, sharing
            // the common (tenant-aware) cache object
            FHIRPersistenceJDBCCache cache = tenantCache.getCacheForTenantAndDatasource();
            return new FHIRPersistenceJDBCImpl(cache, getPayloadPersistence());
        } catch (Exception e) {
<<<<<<< HEAD
            throw new FHIRPersistenceException("Unexpected exception while creating JDBC persistence layer: ", e);
=======
            throw new FHIRPersistenceException("Unexpected exception while creating JDBC persistence layer: '" + e.getMessage() + "'", e);
>>>>>>> fe8f43ac
        }
    }
}<|MERGE_RESOLUTION|>--- conflicted
+++ resolved
@@ -29,11 +29,7 @@
             FHIRPersistenceJDBCCache cache = tenantCache.getCacheForTenantAndDatasource();
             return new FHIRPersistenceJDBCImpl(cache, getPayloadPersistence());
         } catch (Exception e) {
-<<<<<<< HEAD
-            throw new FHIRPersistenceException("Unexpected exception while creating JDBC persistence layer: ", e);
-=======
             throw new FHIRPersistenceException("Unexpected exception while creating JDBC persistence layer: '" + e.getMessage() + "'", e);
->>>>>>> fe8f43ac
         }
     }
 }