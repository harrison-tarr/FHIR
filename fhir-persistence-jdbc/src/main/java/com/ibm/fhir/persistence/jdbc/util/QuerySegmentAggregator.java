/*
 * (C) Copyright IBM Corp. 2017,2019
 *
 * SPDX-License-Identifier: Apache-2.0
 */

package com.ibm.fhir.persistence.jdbc.util;

import static com.ibm.fhir.persistence.jdbc.JDBCConstants.COMBINED_RESULTS;
import static com.ibm.fhir.persistence.jdbc.JDBCConstants.FROM;
import static com.ibm.fhir.persistence.jdbc.JDBCConstants.JOIN;
import static com.ibm.fhir.persistence.jdbc.JDBCConstants.ON;
import static com.ibm.fhir.persistence.jdbc.JDBCConstants.PARAMETER_TABLE_ALIAS;
import static com.ibm.fhir.persistence.jdbc.JDBCConstants.UNION;

import java.util.ArrayList;
import java.util.Arrays;
import java.util.HashSet;
import java.util.List;
import java.util.Map;
import java.util.Set;
import java.util.logging.Logger;
import java.util.stream.Collectors;

import com.ibm.fhir.model.resource.Resource;
import com.ibm.fhir.persistence.jdbc.dao.api.ParameterDAO;
import com.ibm.fhir.persistence.jdbc.dao.api.ResourceDAO;
import com.ibm.fhir.persistence.jdbc.util.type.DateParmBehaviorUtil;
import com.ibm.fhir.search.SearchConstants.Modifier;
import com.ibm.fhir.search.SearchConstants.Type;
import com.ibm.fhir.search.parameters.QueryParameter;
import com.ibm.fhir.search.parameters.QueryParameterValue;

/**
 * This class assists the JDBCQueryBuilder. Its purpose is to aggregate SQL query segments together to produce a well-formed FHIR Resource query or 
 * FHIR Resource count query. 
 */
public class QuerySegmentAggregator {
    private static final String CLASSNAME = QuerySegmentAggregator.class.getName();
    private static final Logger log = java.util.logging.Logger.getLogger(CLASSNAME);
    
    protected static final String SELECT_ROOT = "SELECT R.RESOURCE_ID, R.LOGICAL_RESOURCE_ID, R.VERSION_ID, R.LAST_UPDATED, R.IS_DELETED, R.DATA, LR.LOGICAL_ID ";
    protected static final String SYSTEM_LEVEL_SELECT_ROOT = "SELECT RESOURCE_ID, LOGICAL_RESOURCE_ID, VERSION_ID, LAST_UPDATED, IS_DELETED, DATA, LOGICAL_ID ";
    protected static final String SYSTEM_LEVEL_SUBSELECT_ROOT = SELECT_ROOT;
    protected static final String SELECT_COUNT_ROOT = "SELECT COUNT(R.RESOURCE_ID) ";
    protected static final String SYSTEM_LEVEL_SELECT_COUNT_ROOT = "SELECT COUNT(RESOURCE_ID) ";
    protected static final String SYSTEM_LEVEL_SUBSELECT_COUNT_ROOT = " SELECT R.RESOURCE_ID ";
    protected static final String WHERE_CLAUSE_ROOT = "WHERE R.IS_DELETED <> 'Y'";
    protected static final String DEFAULT_ORDERING = " ORDER BY R.RESOURCE_ID ASC ";

    protected static final Set<String> SKIP_WHERE = new HashSet<>(Arrays.asList("_id"));
    
    protected Class<?> resourceType;
    
    // Used for whole system search on multiple resource types.
    private List<String> resourceTypes = null;

    /**
     * querySegments and searchQueryParameters are used as parallel arrays
     * and should be added to/removed together. 
     */
    protected List<SqlQueryData> querySegments;
    protected List<QueryParameter> searchQueryParameters;
    
<<<<<<< HEAD
    // used for special treatment of List<Parameters> of _id and _lastUpdated
    protected List<Parameter> queryParamIds = new ArrayList<>();
    protected List<Parameter> queryParamLastUpdateds = new ArrayList<>();
=======
    // used for special treatment of _id
    protected QueryParameter queryParamId = null;
>>>>>>> 6cf8f4cf
    
    private int offset;
    private int pageSize;
    protected ParameterDAO parameterDao;
    protected ResourceDAO resourceDao;

    /**
     * Constructs a new QueryBuilderHelper
     * @param resourceType - The type of FHIR Resource to be searched for.
     * @param offset - The beginning index of the first search result.
     * @param pageSize - The max number of requested search results.
     */
    protected QuerySegmentAggregator(Class<?> resourceType, int offset, int pageSize, 
                                    ParameterDAO parameterDao, ResourceDAO resourceDao) {
        super();
        this.resourceType = resourceType;
        this.offset = offset;
        this.pageSize = pageSize;
        this.parameterDao = parameterDao;
        this.resourceDao = resourceDao;
        this.querySegments = new ArrayList<>();
        this.searchQueryParameters = new ArrayList<>();
    }
    
    public void setResourceTypes(List<String> resourceTypes) {
        this.resourceTypes = resourceTypes;
    }
    
    /**
     * Adds a query segment, which is a where clause segment corresponding to the passed query Parameter and its encapsulated search values.
     * @param querySegment A piece of a SQL WHERE clause 
     * @param queryParm - The corresponding query parameter
     */
    protected void addQueryData(SqlQueryData querySegment,QueryParameter queryParm) {
        final String METHODNAME = "addQueryData";
        log.entering(CLASSNAME, METHODNAME);
        
        //parallel arrays
        this.querySegments.add(querySegment);
        
        String code = queryParm.getCode();
        if("_id".compareTo(code)==0) {
            queryParamIds.add(queryParm);
        }
        if(DateParmBehaviorUtil.LAST_UPDATED.compareTo(code)==0) {
            queryParamLastUpdateds.add(queryParm);
        }
        else { 
            // Only add the query parameter one time, if it's not _id
            this.searchQueryParameters.add(queryParm);
        }

        log.exiting(CLASSNAME, METHODNAME);
    }
    
    /**
     * Builds a complete SQL Query based upon the encapsulated query segments and bind variables.
     * @return SqlQueryData - contains the complete SQL query string and any associated bind variables.
     * @throws Exception 
     */
    protected SqlQueryData buildQuery() throws Exception {
        final String METHODNAME = "buildQuery";
        log.entering(CLASSNAME, METHODNAME);
        
        StringBuilder queryString = new StringBuilder();
        SqlQueryData queryData;
        List<Object> allBindVariables = new ArrayList<>();
        
        if (this.isSystemLevelSearch()) {
            queryData = this.buildSystemLevelQuery(SYSTEM_LEVEL_SELECT_ROOT, SYSTEM_LEVEL_SUBSELECT_ROOT, true);
        }
        else {
            queryString.append(SELECT_ROOT);
            queryString.append(this.buildFromClause());
            queryString.append(this.buildWhereClause(null));

            for (SqlQueryData querySegment : this.querySegments) {
                allBindVariables.addAll(querySegment.getBindVariables());
            }

            // Add default ordering
            queryString.append(DEFAULT_ORDERING);
            this.addPaginationClauses(queryString);
            queryData = new SqlQueryData(queryString.toString(), allBindVariables);
        }
        
        log.exiting(CLASSNAME, METHODNAME, queryData);
        return queryData;
    }
    
    /**
     * Builds a complete SQL count query based upon the encapsulated query segments and bind variables.
     * @return SqlQueryData - contains the complete SQL count query string and any associated bind variables.
     * @throws Exception 
     */
    protected SqlQueryData buildCountQuery() throws Exception {
        final String METHODNAME = "buildCountQuery";
        log.entering(CLASSNAME, METHODNAME);
        
        StringBuilder queryString = new StringBuilder();
        SqlQueryData queryData;
        List<Object> allBindVariables = new ArrayList<>();
        
        if (this.isSystemLevelSearch()) {
            queryData = this.buildSystemLevelQuery(SYSTEM_LEVEL_SELECT_COUNT_ROOT, SYSTEM_LEVEL_SUBSELECT_COUNT_ROOT, false);
        }
        else {
            queryString.append(SELECT_COUNT_ROOT);
                    
            queryString.append(this.buildFromClause());
            
            queryString.append(this.buildWhereClause(null));
            
            for (SqlQueryData querySegment : this.querySegments) {
                allBindVariables.addAll(querySegment.getBindVariables());
            }
            queryData = new SqlQueryData(queryString.toString(), allBindVariables);
        }
        
        log.exiting(CLASSNAME, METHODNAME, queryData);
        return queryData;
        
    }
    
    /**
     * Build a system level query or count query, based upon the encapsulated query segments and bind variables and
     * the passed select-root strings.
     * A FHIR system level query spans multiple resource types, and therefore spans multiple tables in the database. 
     * @param selectRoot - The text of the outer SELECT ('SELECT' to 'FROM')
     * @param subSelectRoot - The text of the inner SELECT root to use in each sub-select
     * @param addFinalClauses - Indicates whether or not ordering and pagination clauses should be generated.
     * @return SqlQueryData - contains the complete SQL query string and any associated bind variables.
     * @throws Exception
     */
    protected SqlQueryData buildSystemLevelQuery(String selectRoot, String subSelectRoot, boolean addFinalClauses) 
                                                    throws Exception {
        final String METHODNAME = "buildSystemLevelQuery";
        log.entering(CLASSNAME, METHODNAME);
        
        StringBuilder queryString = new StringBuilder();
        SqlQueryData queryData;
        List<Object> allBindVariables = new ArrayList<>();
        
        String tempFromClause;
        boolean resourceTypeProcessed = false;

        queryString.append(selectRoot).append(FROM).append("(");

        // Processes through EACH register parameter extracting the integer value
        Map<String, Integer> resourceNameMap = resourceDao.readAllResourceTypeNames();
        
        for(Map.Entry<String,Integer> resourceEntry : resourceNameMap.entrySet()) {
            String resourceTypeName =  resourceEntry.getKey();
            // Only search the required resource types if any.
            if (this.resourceTypes != null && !this.resourceTypes.contains(resourceTypeName)) {
                continue;
            }
            
            tempFromClause = this.buildFromClause(resourceTypeName);
            
            // Skip the UNION on the first, and change to indicate
            // subsequent resourceTypes are to be unioned. 
            if (resourceTypeProcessed) {
                queryString.append(UNION);
            }
            resourceTypeProcessed = true;
            
            queryString.append(subSelectRoot).append(tempFromClause);

            tempFromClause = this.buildWhereClause(resourceTypeName);
            queryString.append(tempFromClause);

            for (SqlQueryData querySegment : this.querySegments) {
                allBindVariables.addAll(querySegment.getBindVariables());
            }
        }
        
        // End the Combined Results
        queryString.append(")").append(COMBINED_RESULTS);
        
        // Add Ordering and Pagination
        if (addFinalClauses) {
            queryString.append(" ORDER BY RESOURCE_ID ASC ");
            this.addPaginationClauses(queryString);
        }
        
        queryData = new SqlQueryData(queryString.toString(), allBindVariables);
        
        log.exiting(CLASSNAME, METHODNAME, queryData);
        return queryData;
    }
    
    /**
     * Builds the FROM clause for the SQL query being generated. The appropriate Resource and Parameter table names are included 
     * along with an alias for each table.
     * @return A String containing the FROM clause
     */
    protected String buildFromClause() {
        return buildFromClause(this.resourceType.getSimpleName());
    }
    
    /**
     * enables calls to buildFromClause to avoid redoing string replacements. 
     * 
     * @param simpleName
     * @return
     */
    protected String buildFromClause(String simpleName) {
        final String METHODNAME = "buildFromClauseWithString";
        log.entering(CLASSNAME, METHODNAME);

        StringBuilder fromClause = new StringBuilder();
        fromClause.append(FROM);
        processFromClauseForId(fromClause, simpleName);
        fromClause.append(" LR JOIN ");
        processFromClauseForLastUpdated(fromClause, simpleName);
        fromClause.append(" R ON R.LOGICAL_RESOURCE_ID=LR.LOGICAL_RESOURCE_ID AND R.RESOURCE_ID = LR.CURRENT_RESOURCE_ID AND R.IS_DELETED <> 'Y' ");

        log.exiting(CLASSNAME, METHODNAME);
        return fromClause.toString();
        
    }

    /*
     * Processes the From Clause for _id, as _id is contained in the LOGICAL_RESOURCES 
     * else, return a default table name
     * 
     * @param fromClause the non-null StringBuilder
     * @param target is the Target Type for the search
     */
    private void processFromClauseForId(StringBuilder fromClause, String target) {
        
        /*
         * The not null path uses a DERIVED TABLE. 
         * ILR refers to the intermediate Logical resource table and is just a convenient name.
         * 
         * The IN clause is effective here to drive a smaller table in the subsequent LEFT INNER JOINS
         * off the derived tables. 
         * <pre>
         * ( SELECT * FROM BASIC_LOGICAL_RESOURCES ILR WHERE ILR.LOGICAL_ID IN ( ? ? )) 
         * </pre>
         */
        
        if (!queryParamIds.isEmpty()) {
            // ID, then special handling. 
            fromClause.append("( SELECT * FROM ");
            fromClause.append(target);
            fromClause.append("_LOGICAL_RESOURCES");
            fromClause.append(" ILR WHERE ILR.LOGICAL_ID IN ( ");
            //TODO fromClause.append(queryParamId.getValues().stream().map(param -> "?" ).collect(Collectors.joining(", ")));
            fromClause.append(" )) ");
        } else {
            // Not ID, then go to the default. 
            fromClause.append(target);
            fromClause.append("_LOGICAL_RESOURCES");
        }
    }
    
    private void processFromClauseForLastUpdated(StringBuilder fromClause, String target) {
        if(!queryParamLastUpdateds.isEmpty()) {
            // Start the Drived Table
            fromClause.append("( SELECT * FROM ");
            fromClause.append(target);
            fromClause.append("_RESOURCES IR ");

            // Process the Condtional
            fromClause.append("WHERE ILR.LOGICAL_ID IN ( ");
            //fromClause.append(queryParamId.getValues().stream().map(param -> "?" ).collect(Collectors.joining(", ")));
            
            // Close out the Derived Tables
            fromClause.append(" )) ");
        } else {
            // Not _lastUpdated, then go to the default. 
            fromClause.append(target);
            fromClause.append("_RESOURCES");
        }
    }
    
    /**
     * Builds the WHERE clause for the query being generated. This method aggregates the contained query segments, and ties those segments back
     * to the appropriate parameter table alias.
     * 
     * @param overrideType if not null, then it's the default type used in the building of the where clause. 
     * @return
     */
    protected String buildWhereClause(String overrideType) {
        final String METHODNAME = "buildWhereClause";
        log.entering(CLASSNAME, METHODNAME);
        
        // Override the Type is null, then use the default type here. 
        if(overrideType == null) {
            overrideType = this.resourceType.getSimpleName();
        }

        StringBuilder whereClause = new StringBuilder();
        String whereClauseSegment;

        for (int i = 0; i < this.querySegments.size(); i++) {
            SqlQueryData querySegment = this.querySegments.get(i);
            QueryParameter param = this.searchQueryParameters.get(i);

            // Being bold here... this part should NEVER get a NPE. 
            // The parameter would not be parsed and passed successfully,
            // the NPE would have occurred earlier in the stack. 
            String code = param.getCode();
            if (!SKIP_WHERE.contains(code)) {

                if (Modifier.MISSING.equals(param.getModifier())) {
                    whereClauseSegment = querySegment.getQueryString().replaceAll(PARAMETER_TABLE_ALIAS + "\\.", "");
                    whereClause.append(whereClauseSegment);
                } else {
                    if (!Type.COMPOSITE.equals(param.getType())) {
                        whereClauseSegment = querySegment.getQueryString().replaceAll(PARAMETER_TABLE_ALIAS + "\\.", "");

                        whereClause.append(JOIN).append("(SELECT DISTINCT LOGICAL_RESOURCE_ID FROM ");
                        whereClause.append(tableName(overrideType, param));
                    } else {
                        // add an alias for the composite table
                        String compositeAlias = "comp" + (i+1);
                        whereClauseSegment = querySegment.getQueryString().replaceAll(PARAMETER_TABLE_ALIAS + "\\.", compositeAlias + ".");

                        whereClause.append(JOIN).append("(SELECT DISTINCT " + compositeAlias + ".LOGICAL_RESOURCE_ID FROM ");
                        whereClause.append(tableName(overrideType, param))
                                   .append(compositeAlias);

                        if (param.getValues() != null && !param.getValues().isEmpty()) {
                            // Assumption:  all the values should have the same number of components and the same types
                            QueryParameterValue queryParameterValue = param.getValues().get(0);
                            List<QueryParameter> components = queryParameterValue.getComponent();
                            for (int componentNum = 1; componentNum <= components.size(); componentNum++) {
                                String alias = compositeAlias + "_p" + componentNum;
                                QueryParameter component = components.get(componentNum - 1);
                                whereClause.append(JOIN + tableName(overrideType, component) + alias)
                                    .append(ON)
                                    .append(compositeAlias + ".COMP" + componentNum + abbr(component) )
                                    .append("=")
                                    .append(alias + ".ROW_ID");
                                whereClauseSegment = whereClauseSegment.replaceAll(
                                        PARAMETER_TABLE_ALIAS + "_p" + componentNum + "\\.", alias + ".");
                            }
                        }
                    }
                    whereClause.append(" WHERE ").append(whereClauseSegment).append(") ");
                    String tmpTableName = overrideType + i;
                    whereClause.append(tmpTableName).append(ON).append(tmpTableName).append(".LOGICAL_RESOURCE_ID = R.LOGICAL_RESOURCE_ID");
                }
            } // end if SKIP
        } // end for

        log.exiting(CLASSNAME, METHODNAME);
        return whereClause.toString();
    }

    public static String tableName(String resourceType, QueryParameter param) {
        StringBuilder name = new StringBuilder(resourceType);
        switch (param.getType()) {
        case URI:
        case REFERENCE:
        case STRING:
        case NUMBER:
        case QUANTITY:
        case DATE:
        case TOKEN:
        case SPECIAL:
            name.append(abbr(param) + "_VALUES ");
            break;
        case COMPOSITE:
            name.append("_COMPOSITES ");
            break;
        }
        return name.toString();
    }
    
    public static String abbr(QueryParameter param) {
        switch (param.getType()) {
        case URI:
        case REFERENCE:
        case STRING:
            return "_STR";
        case NUMBER:
            return "_NUMBER";
        case QUANTITY:
            return "_QUANTITY";
        case DATE:
            return "_DATE";
        case TOKEN:
            return "_TOKEN";
        case SPECIAL:
            return "_LATLNG";
        case COMPOSITE:
        default:
            throw new IllegalArgumentException("There is no abbreviation for parameter values table of type " + param.getType());
        }
    }
    
    /**
     * 
     * @return true if this instance represents a FHIR system level search
     */
    protected boolean isSystemLevelSearch() {
        return Resource.class.equals(this.resourceType);
    }
    
    /**
     * Adds the appropriate pagination clauses to the passed query string buffer, based on the type
     * of database we're running against.
     * @param queryString A query string buffer.
     * @throws Exception
     */
    protected void addPaginationClauses(StringBuilder queryString) throws Exception {
        
        if(this.parameterDao.isDb2Database()) {
            queryString.append(" LIMIT ").append(this.pageSize).append(" OFFSET ").append(this.offset);
        }
        else {
            queryString.append(" OFFSET ").append(this.offset).append(" ROWS")
                       .append(" FETCH NEXT ").append(this.pageSize).append(" ROWS ONLY");
        }
    }
}<|MERGE_RESOLUTION|>--- conflicted
+++ resolved
@@ -62,14 +62,9 @@
     protected List<SqlQueryData> querySegments;
     protected List<QueryParameter> searchQueryParameters;
     
-<<<<<<< HEAD
     // used for special treatment of List<Parameters> of _id and _lastUpdated
     protected List<Parameter> queryParamIds = new ArrayList<>();
     protected List<Parameter> queryParamLastUpdateds = new ArrayList<>();
-=======
-    // used for special treatment of _id
-    protected QueryParameter queryParamId = null;
->>>>>>> 6cf8f4cf
     
     private int offset;
     private int pageSize;
